--- conflicted
+++ resolved
@@ -866,11 +866,7 @@
 
 			if ( ConnSize_Analyzer::Available() )
 				{
-<<<<<<< HEAD
-				// Fill in optional fields if ConnSize_Analyzer is on
-=======
 				// Fill in optional fields if ConnSize_Analyzer is on.
->>>>>>> 82f94881
 				orig_endp->Assign(2, new Val(pending->num_pkts, TYPE_COUNT));
 				orig_endp->Assign(3, new Val(pending->num_bytes_ip, TYPE_COUNT));
 				}
