--- conflicted
+++ resolved
@@ -325,25 +325,14 @@
 	 */
 	std::string DetectMIME(const u_char* data, uint64_t len) const;
 
-<<<<<<< HEAD
-	uint64 CurrentFiles()
+	uint64_t CurrentFiles()
 		{ return id_map.size(); }
 
-	uint64 MaxFiles()
+	uint64_t MaxFiles()
 		{ return max_files; }
 
-	uint64 CumulativeFiles()
+	uint64_t CumulativeFiles()
 		{ return cumulative_files; }
-=======
-	uint64_t CurrentFiles()
-		{ return id_map.Length(); }
-
-	uint64_t MaxFiles()
-		{ return id_map.MaxLength(); }
-
-	uint64_t CumulativeFiles()
-		{ return id_map.NumCumulativeInserts(); }
->>>>>>> 54752ef9
 
 protected:
 	friend class FileTimer;
