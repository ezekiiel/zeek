// $Id: DCE_RPC.cc 6916 2009-09-24 20:48:36Z vern $
//
// See the file "COPYING" in the main distribution directory for copyright.

#include "config.h"

#include <stdlib.h>
#include <string>
#include <map>

using namespace std;

#include "DCE_RPC.h"
#include "Sessions.h"
#include "DPM.h"

#define xbyte(b, n) (((const u_char*) (b))[n])

#define extract_uint16(little_endian, bytes) \
	((little_endian) ? \
	 uint16(xbyte(bytes, 0)) | ((uint16(xbyte(bytes, 1))) << 8) : \
	 uint16(xbyte(bytes, 1)) | ((uint16(xbyte(bytes, 0))) << 8))

static int uuid_index[] = {
	3, 2, 1, 0,
	5, 4, 7, 6,
	8, 9, 10, 11,
	12, 13, 14, 15
};

const char* uuid_to_string(const u_char* uuid_data)
	{
	static char s[1024];
	char* sp = s;

	for ( int i = 0; i < 16; ++i )
		{
		if ( i == 4 || i == 6 || i == 8 || i == 10 )
			sp += snprintf(sp, s + sizeof(s) - sp, "-");

		int j = uuid_index[i];
		sp += snprintf(sp, s + sizeof(s) - sp, "%02x", uuid_data[j]);
		}

	return s;
	}

UUID::UUID()
	{
	memset(data, 0, 16);
	s = uuid_to_string(data);
	}

UUID::UUID(const u_char d[16])
	{
	memcpy(data, d, 16);
	s = uuid_to_string(data);
	}

UUID::UUID(const binpac::bytestring& uuid)
	{
	if ( uuid.length() != 16 )
		internal_error("UUID length error");
	memcpy(data, uuid.begin(), 16);
	s = uuid_to_string(data);
	}

UUID::UUID(const char* str)
	{
	s = string(str);
	const char* sp = str;
	int i;
	for ( i = 0; i < 16; ++i )
		{
		if ( *sp == '-' )
			++sp;
		if ( ! *sp || ! *(sp+1) )
			break;

		data[uuid_index[i]] =
			(u_char) (decode_hex(*sp) * 16 + decode_hex(*(sp+1)));
		}

	if ( i != 16 )
		internal_error("invalid UUID string: %s", str);
	}

typedef map<UUID, BifEnum::dce_rpc_if_id> uuid_map_t;

static uuid_map_t& well_known_uuid_map()
	{
	static uuid_map_t the_map;
	static bool initialized = false;

	if ( initialized )
		return the_map;

	using namespace BifEnum;

	the_map[UUID("e1af8308-5d1f-11c9-91a4-08002b14a0fa")] = DCE_RPC_epmapper;

	the_map[UUID("afa8bd80-7d8a-11c9-bef4-08002b102989")] = DCE_RPC_mgmt;

	// It's said that the following interfaces are merely aliases.
	the_map[UUID("12345778-1234-abcd-ef00-0123456789ab")] = DCE_RPC_lsarpc;
	the_map[UUID("12345678-1234-abcd-ef00-01234567cffb")] = DCE_RPC_netlogon;
	the_map[UUID("12345778-1234-abcd-ef00-0123456789ac")] = DCE_RPC_samr;

	// The next group of aliases.
	the_map[UUID("4b324fc8-1670-01d3-1278-5a47bf6ee188")] = DCE_RPC_srvsvc;
	the_map[UUID("12345678-1234-abcd-ef00-0123456789ab")] = DCE_RPC_spoolss;
	the_map[UUID("45f52c28-7f9f-101a-b52b-08002b2efabe")] = DCE_RPC_winspipe;
	the_map[UUID("6bffd098-a112-3610-9833-46c3f87e345a")] = DCE_RPC_wkssvc;

	// DRS - NT directory replication service.
	the_map[UUID("e3514235-4b06-11d1-ab04-00c04fc2dcd2")] = DCE_RPC_drs;

	// "The IOXIDResolver RPC interface (formerly known as
	// IObjectExporter) is remotely used to reach the local object
	// resolver (OR)."
	the_map[UUID("99fcfec4-5260-101b-bbcb-00aa0021347a")] = DCE_RPC_oxid;

	the_map[UUID("3919286a-b10c-11d0-9ba8-00c04fd92ef5")] = DCE_RPC_lsa_ds;

	the_map[UUID("000001a0-0000-0000-c000-000000000046")] = DCE_RPC_ISCMActivator;

	initialized = true;
	return the_map;
	}

// Used to remember mapped DCE/RPC endpoints and parse the follow-up
// connections as DCE/RPC sessions.
map<dce_rpc_endpoint_addr, UUID> dce_rpc_endpoints;

static bool is_mapped_dce_rpc_endpoint(const dce_rpc_endpoint_addr& addr)
	{
	return dce_rpc_endpoints.find(addr) != dce_rpc_endpoints.end();
	}

bool is_mapped_dce_rpc_endpoint(const ConnID* id, TransportProto proto)
	{
#ifdef BROv6
	if ( ! is_v4_addr(id->dst_addr) )
		return false;
#endif
	dce_rpc_endpoint_addr addr;
	addr.addr = ntohl(to_v4_addr(id->dst_addr));
	addr.port = ntohs(id->dst_port);
	addr.proto = proto;

	return is_mapped_dce_rpc_endpoint(addr);
	}

static void add_dce_rpc_endpoint(const dce_rpc_endpoint_addr& addr,
					const UUID& uuid)
	{
	DEBUG_MSG("Adding endpoint %s @ %s\n",
		uuid.to_string(), addr.to_string().c_str());
	dce_rpc_endpoints[addr] = uuid;

	// FIXME: Once we can pass the cookie to the analyzer, we can get rid
	// of the dce_rpc_endpoints table.
	// FIXME: Don't hard-code the timeout.

	// Convert the address to a v4/v6 address (depending on how
	// Bro was configured).  This is all based on the address currently
	// being a 32-bit host-order v4 address.
	AddrVal a(htonl(addr.addr));
	const addr_type at = a.AsAddr();
	dpm->ExpectConnection(0, at, addr.port, addr.proto,
				AnalyzerTag::DCE_RPC, 5 * 60, 0);
	}

DCE_RPC_Header::DCE_RPC_Header(Analyzer* a, const u_char* b)
	{
	analyzer = a;
	bytes = b;

	// This checks whether it's both the first fragment *and*
	// the last fragment.
	if ( (bytes[3] & 0x3) != 0x3 )
		{
		fragmented = 1;
		Weird("Fragmented DCE/RPC message");
		}
	else
		fragmented = 0;

	ptype = (BifEnum::dce_rpc_ptype) bytes[2];
	frag_len = extract_uint16(LittleEndian(), bytes + 8);
	}

DCE_RPC_Session::DCE_RPC_Session(Analyzer* a)
: analyzer(a),
  if_uuid("00000000-0000-0000-0000-000000000000"),
  if_id(BifEnum::DCE_RPC_unknown_if)
	{
	opnum = -1;
	}

bool DCE_RPC_Session::LooksLikeRPC(int len, const u_char* msg)
	{
	// if ( ! is_IPC )
	//	return false;

	try
		{
		binpac::DCE_RPC_Simple::DCE_RPC_Header h;
		h.Parse(msg, msg + len);
		if ( h.rpc_vers() == 5 && h.rpc_vers_minor() == 0 )
			{
			if ( h.frag_length() == len )
				return true;
			else
				{
				DEBUG_MSG("length mismatch: %d != %d\n",
					h.frag_length(), len);
				return false;
				}
			}
		}
	catch ( const binpac::Exception& )
		{
		// do nothing
		}

	return false;
	}

void DCE_RPC_Session::DeliverPDU(int is_orig, int len, const u_char* data)
	{
	if ( dce_rpc_message )
		{
		val_list* vl = new val_list;
		vl->append(analyzer->BuildConnVal());
		vl->append(new Val(is_orig, TYPE_BOOL));
<<<<<<< HEAD
		vl->append(new EnumVal(data[2], BifTypePtr::Enum::dce_rpc_ptype));
=======
		vl->append(new EnumVal(data[2], BifType::Enum::dce_rpc_ptype));
>>>>>>> cde60768
		vl->append(new StringVal(len, (const char*) data));

		analyzer->ConnectionEvent(dce_rpc_message, vl);
		}

	try
		{
		// TODO: handle incremental input
		binpac::DCE_RPC_Simple::DCE_RPC_PDU pdu;
		pdu.Parse(data, data + len);

		switch ( pdu.header()->PTYPE() ) {
		case binpac::DCE_RPC_Simple::DCE_RPC_BIND:
		case binpac::DCE_RPC_Simple::DCE_RPC_ALTER_CONTEXT:
			DeliverBind(&pdu);
			break;

		case binpac::DCE_RPC_Simple::DCE_RPC_REQUEST:
			DeliverRequest(&pdu);
			break;

		case binpac::DCE_RPC_Simple::DCE_RPC_RESPONSE:
			DeliverResponse(&pdu);
			break;
		}
		}
	catch ( const binpac::Exception& e )
		{
		analyzer->Weird(e.msg().c_str());
		}
	}

void DCE_RPC_Session::DeliverBind(const binpac::DCE_RPC_Simple::DCE_RPC_PDU* pdu)
	{
	binpac::DCE_RPC_Simple::DCE_RPC_Bind* bind = pdu->body()->bind();

	for ( int i = 0; i < bind->p_context_elem()->n_context_elem(); ++i )
		{
		binpac::DCE_RPC_Simple::p_cont_elem_t* elem =
			(*bind->p_context_elem()->p_cont_elem())[i];

		if_uuid = UUID(elem->abstract_syntax()->if_uuid().begin());
		uuid_map_t::const_iterator uuid_it =
			well_known_uuid_map().find(if_uuid);

		if ( uuid_it == well_known_uuid_map().end() )
			{
#ifdef DEBUG
			// conn->Weird(fmt("Unknown DCE_RPC interface %s",
			// 		if_uuid.to_string()));
#endif
			if_id = BifEnum::DCE_RPC_unknown_if;
			}
		else
			if_id = uuid_it->second;

		if ( dce_rpc_bind )
			{
			val_list* vl = new val_list;
			vl->append(analyzer->BuildConnVal());
			vl->append(new StringVal(if_uuid.to_string()));
<<<<<<< HEAD
			// vl->append(new EnumVal(if_id, BifTypePtr::Enum::dce_rpc_if_id));
=======
			// vl->append(new EnumVal(if_id, BifType::Enum::dce_rpc_if_id));
>>>>>>> cde60768

			analyzer->ConnectionEvent(dce_rpc_bind, vl);
			}
		}
	}

void DCE_RPC_Session::DeliverRequest(const binpac::DCE_RPC_Simple::DCE_RPC_PDU* pdu)
	{
	binpac::DCE_RPC_Simple::DCE_RPC_Request* req = pdu->body()->request();

	opnum = req->opnum();

	if ( dce_rpc_request )
		{
		val_list* vl = new val_list;
		vl->append(analyzer->BuildConnVal());
		vl->append(new Val(opnum, TYPE_COUNT));
		vl->append(new StringVal(req->stub().length(),
			(const char*) req->stub().begin()));

		analyzer->ConnectionEvent(dce_rpc_request, vl);
		}

	switch ( if_id ) {
	case BifEnum::DCE_RPC_epmapper:
		DeliverEpmapperRequest(pdu, req);
		break;

	default:
		break;
	}
	}

void DCE_RPC_Session::DeliverResponse(const binpac::DCE_RPC_Simple::DCE_RPC_PDU* pdu)
	{
	binpac::DCE_RPC_Simple::DCE_RPC_Response* resp = pdu->body()->response();

	if ( dce_rpc_response )
		{
		val_list* vl = new val_list;
		vl->append(analyzer->BuildConnVal());
		vl->append(new Val(opnum, TYPE_COUNT));
		vl->append(new StringVal(resp->stub().length(),
			(const char*) resp->stub().begin()));
		analyzer->ConnectionEvent(dce_rpc_response, vl);
		}

	switch ( if_id ) {
	case BifEnum::DCE_RPC_epmapper:
		DeliverEpmapperResponse(pdu, resp);
		break;

	default:
		break;
	}
	}

void DCE_RPC_Session::DeliverEpmapperRequest(
	const binpac::DCE_RPC_Simple::DCE_RPC_PDU* /* pdu */,
	const binpac::DCE_RPC_Simple::DCE_RPC_Request* /* req */)
	{
	// DEBUG_MSG("Epmapper request opnum = %d\n", req->opnum());
	// ### TODO(rpang): generate an event on epmapper request
	}

void DCE_RPC_Session::DeliverEpmapperResponse(
	const binpac::DCE_RPC_Simple::DCE_RPC_PDU* pdu,
	const binpac::DCE_RPC_Simple::DCE_RPC_Response* resp)
	{
	// DEBUG_MSG("Epmapper request opnum = %d\n", req->opnum());
	switch ( opnum ) {
	case 3:	// Map
		DeliverEpmapperMapResponse(pdu, resp);
		break;
	}
	}


void DCE_RPC_Session::DeliverEpmapperMapResponse(
	const binpac::DCE_RPC_Simple::DCE_RPC_PDU* pdu,
	const binpac::DCE_RPC_Simple::DCE_RPC_Response* resp)
	{
	try
		{
		binpac::DCE_RPC_Simple::epmapper_map_resp epm_resp;

		epm_resp.Parse(resp->stub().begin(), resp->stub().end(),
				pdu->byteorder());

		for ( unsigned int twr_i = 0;
		      twr_i < epm_resp.towers()->actual_count(); ++twr_i )
			{
			binpac::DCE_RPC_Simple::epm_tower* twr =
				(*epm_resp.towers()->towers())[twr_i]->tower();

			mapped.addr = dce_rpc_endpoint_addr();
			mapped.uuid = UUID();

			for ( int floor_i = 0; floor_i < twr->num_floors();
			      ++floor_i )
				{
				binpac::DCE_RPC_Simple::epm_floor* floor =
						(*twr->floors())[floor_i];

				switch ( floor->protocol() ) {
				case binpac::DCE_RPC_Simple::EPM_PROTOCOL_UUID:
					if ( floor_i == 0 )
						mapped.uuid = UUID(floor->lhs()->data()->uuid()->if_uuid());
					break;

				case binpac::DCE_RPC_Simple::EPM_PROTOCOL_TCP:
					mapped.addr.port =
						floor->rhs()->data()->tcp();
					mapped.addr.proto = TRANSPORT_TCP;
					break;

				case binpac::DCE_RPC_Simple::EPM_PROTOCOL_UDP:
					mapped.addr.port =
						floor->rhs()->data()->udp();
					mapped.addr.proto = TRANSPORT_UDP;
					break;

				case binpac::DCE_RPC_Simple::EPM_PROTOCOL_IP:
					mapped.addr.addr =
						floor->rhs()->data()->ip();
					break;
				}
				}

			if ( mapped.addr.is_valid_addr() )
				add_dce_rpc_endpoint(mapped.addr, mapped.uuid);

			if ( epm_map_response )
				{
				val_list* vl = new val_list;
				vl->append(analyzer->BuildConnVal());
				vl->append(new StringVal(mapped.uuid.to_string()));
				vl->append(new PortVal(mapped.addr.port, mapped.addr.proto));
				vl->append(new AddrVal(htonl(mapped.addr.addr)));

				analyzer->ConnectionEvent(epm_map_response, vl);
				}
			}
		}
	catch ( const binpac::Exception& e )
		{
		analyzer->Weird(e.msg().c_str());
		}
	}

Contents_DCE_RPC_Analyzer::Contents_DCE_RPC_Analyzer(Connection* conn,
		bool orig, DCE_RPC_Session* arg_session, bool speculative)
: TCP_SupportAnalyzer(AnalyzerTag::Contents_DCE_RPC, conn, orig)
	{
	session = arg_session;
	msg_buf = 0;
	buf_len = 0;
	speculation = speculative ? 0 : 1;

	InitState();
	}

void Contents_DCE_RPC_Analyzer::InitState()
	{
	// Allocate space for header.
	if ( ! msg_buf )
		{
		buf_len = DCE_RPC_HEADER_LENGTH;
		msg_buf = new u_char[buf_len];
		}

	buf_n = 0;
	msg_len = 0;
	hdr = 0;
	}

Contents_DCE_RPC_Analyzer::~Contents_DCE_RPC_Analyzer()
	{
	delete [] msg_buf;
	delete hdr;
	}

void Contents_DCE_RPC_Analyzer::DeliverStream(int len, const u_char* data, bool orig)
	{
	TCP_SupportAnalyzer::DeliverStream(len, data, orig);

	TCP_Analyzer* tcp =
		static_cast<TCP_ApplicationAnalyzer*>(Parent())->TCP();

	if ( tcp->HadGap(orig) || tcp->IsPartial() )
		return;

	if ( speculation == 0 ) // undecided
		{
		if ( ! DCE_RPC_Session::LooksLikeRPC(len, data) )
			speculation = -1;
		else
			speculation = 1;
		}

	if ( speculation < 0 )
		return;

	ASSERT(buf_len >= DCE_RPC_HEADER_LENGTH);
	while ( len > 0 )
		{
		if ( buf_n < DCE_RPC_HEADER_LENGTH )
			{
			while ( buf_n < DCE_RPC_HEADER_LENGTH && len > 0 )
				{
				msg_buf[buf_n] = *data;
				++buf_n; ++data; --len;
				}

			if ( buf_n < DCE_RPC_HEADER_LENGTH )
				break;
			else
				{
				if ( ! ParseHeader() )
					return;
				}
			}

		while ( buf_n < msg_len && len > 0 )
			{
			msg_buf[buf_n] = *data;
			++buf_n; ++data; --len;
			}

		if ( buf_n < msg_len )
			break;
		else
			{
			if ( msg_len > 0 )
				DeliverPDU(msg_len, msg_buf);
			// Reset for next message
			InitState();
			}
		}
	}

void Contents_DCE_RPC_Analyzer::DeliverPDU(int len, const u_char* data)
	{
	session->DeliverPDU(IsOrig(), len, data);
	}

bool Contents_DCE_RPC_Analyzer::ParseHeader()
	{
	delete hdr;
	hdr = 0;

	if ( msg_buf[0] != 5 )	// DCE/RPC version
		{
		Conn()->Weird("DCE/RPC_version_error (non-DCE/RPC?)");
		Conn()->SetSkip(1);
		msg_len = 0;
		return false;
		}

	hdr = new DCE_RPC_Header(this, msg_buf);

	msg_len = hdr->FragLen();
	if ( msg_len > buf_len )
		{
		u_char* new_msg_buf = new u_char[msg_len];
		memcpy(new_msg_buf, msg_buf, buf_n);
		delete [] msg_buf;
		buf_len = msg_len;
		msg_buf = new_msg_buf;
		hdr->SetBytes(new_msg_buf);
		}

	return true;
	}

DCE_RPC_Analyzer::DCE_RPC_Analyzer(Connection* conn, bool arg_speculative)
: TCP_ApplicationAnalyzer(AnalyzerTag::DCE_RPC, conn)
	{
	session = new DCE_RPC_Session(this);
	speculative = arg_speculative;

	AddSupportAnalyzer(new Contents_DCE_RPC_Analyzer(conn, true, session,
								speculative));
	AddSupportAnalyzer(new Contents_DCE_RPC_Analyzer(conn, false, session,
								speculative));
	}

DCE_RPC_Analyzer::~DCE_RPC_Analyzer()
	{
	delete session;
	}<|MERGE_RESOLUTION|>--- conflicted
+++ resolved
@@ -234,11 +234,7 @@
 		val_list* vl = new val_list;
 		vl->append(analyzer->BuildConnVal());
 		vl->append(new Val(is_orig, TYPE_BOOL));
-<<<<<<< HEAD
-		vl->append(new EnumVal(data[2], BifTypePtr::Enum::dce_rpc_ptype));
-=======
 		vl->append(new EnumVal(data[2], BifType::Enum::dce_rpc_ptype));
->>>>>>> cde60768
 		vl->append(new StringVal(len, (const char*) data));
 
 		analyzer->ConnectionEvent(dce_rpc_message, vl);
@@ -300,11 +296,7 @@
 			val_list* vl = new val_list;
 			vl->append(analyzer->BuildConnVal());
 			vl->append(new StringVal(if_uuid.to_string()));
-<<<<<<< HEAD
-			// vl->append(new EnumVal(if_id, BifTypePtr::Enum::dce_rpc_if_id));
-=======
 			// vl->append(new EnumVal(if_id, BifType::Enum::dce_rpc_if_id));
->>>>>>> cde60768
 
 			analyzer->ConnectionEvent(dce_rpc_bind, vl);
 			}
