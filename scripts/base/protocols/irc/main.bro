<<<<<<< HEAD
##! This is the script that implements the core IRC analysis support.  It only
##! logs a very limited subset of the IRC protocol by default.  The points
##! that it logs at are NICK commands, USER commands, and JOIN commands.  It 
##! log various bits of meta data as indicated in the :bro:type:`IRC::Info`
##! record along with the command at the command arguments.
=======
##! Implements the core IRC analysis support.  The logging model is to log
##! IRC commands along with the associated response and some additional 
##! metadata about the connection if it's available.
>>>>>>> fd74eb8e

module IRC;

export {
	
	redef enum Log::ID += { LOG };

	type Info: record {
		## Timestamp when the command was seen.
		ts:       time        &log;
		uid:      string      &log;
		id:       conn_id     &log;
		## Nick name given for the connection.
		nick:     string      &log &optional;
		## User name given for the connection.
		user:     string      &log &optional;
		
		## Command given by the client.
		command:  string      &log &optional;
		## Value for the command given by the client.
		value:    string      &log &optional;
		## Any additional data for the command.
		addl:     string      &log &optional;
	};
	
	## Event that can be handled to access the IRC record as it is sent on 
	## to the logging framework.
	global irc_log: event(rec: Info);
}

redef record connection += {
	## IRC session information.
	irc:  Info &optional;
};

# Some common IRC ports.
redef capture_filters += { ["irc-6666"] = "port 6666" };
redef capture_filters += { ["irc-6667"] = "port 6667" };
redef capture_filters += { ["irc-6668"] = "port 6668" };
redef capture_filters += { ["irc-6669"] = "port 6669" };

# DPD configuration.
const irc_ports = { 6666/tcp, 6667/tcp, 6668/tcp, 6669/tcp };
redef dpd_config += { [ANALYZER_IRC] = [$ports = irc_ports] };

redef likely_server_ports += { 6666/tcp, 6667/tcp, 6668/tcp, 6669/tcp };

event bro_init() &priority=5
	{
	Log::create_stream(IRC::LOG, [$columns=Info, $ev=irc_log]);
	}
	
function new_session(c: connection): Info
	{
	local info: Info;
	info$ts = network_time();
	info$uid = c$uid;
	info$id = c$id;
	return info;
	}
	
function set_session(c: connection)
	{
	if ( ! c?$irc )
		c$irc = new_session(c);
		
	c$irc$ts=network_time();
	}

event irc_nick_message(c: connection, is_orig: bool, who: string, newnick: string) &priority=5
	{
	set_session(c);
	if ( is_orig )
		{
		c$irc$command = "NICK";
		c$irc$value = newnick;
		}
	}

event irc_nick_message(c: connection, is_orig: bool, who: string, newnick: string) &priority=-5
	{
	if ( is_orig )
		{
		Log::write(IRC::LOG, c$irc);
		c$irc$nick  = newnick;
		}
	}

event irc_user_message(c: connection, is_orig: bool, user: string, host: string, server: string, real_name: string) &priority=5
	{
	set_session(c);
	if ( is_orig )
		{
		c$irc$command = "USER";
		c$irc$value = user;
		c$irc$addl=fmt("%s %s %s", host, server, real_name);
		}
	}

event irc_user_message(c: connection, is_orig: bool, user: string, host: string, server: string, real_name: string) &priority=-5
	{
	if ( is_orig )
		{
		Log::write(IRC::LOG, c$irc);
		c$irc$user = user;
		}
	}

event irc_join_message(c: connection, is_orig: bool, info_list: irc_join_list) &priority=5
	{
	set_session(c);
	if ( is_orig )
		c$irc$command = "JOIN";
	}

event irc_join_message(c: connection, is_orig: bool, info_list: irc_join_list) &priority=-5
	{
	if ( is_orig )
		{
		for ( l in info_list )
			{
			c$irc$value = l$channel;
			c$irc$addl = (l$password != "" ? fmt(" with channel key: '%s'", l$password) : "");
			Log::write(IRC::LOG, c$irc);
			}
		}
	}<|MERGE_RESOLUTION|>--- conflicted
+++ resolved
@@ -1,14 +1,6 @@
-<<<<<<< HEAD
-##! This is the script that implements the core IRC analysis support.  It only
-##! logs a very limited subset of the IRC protocol by default.  The points
-##! that it logs at are NICK commands, USER commands, and JOIN commands.  It 
-##! log various bits of meta data as indicated in the :bro:type:`IRC::Info`
-##! record along with the command at the command arguments.
-=======
 ##! Implements the core IRC analysis support.  The logging model is to log
 ##! IRC commands along with the associated response and some additional 
 ##! metadata about the connection if it's available.
->>>>>>> fd74eb8e
 
 module IRC;
 
