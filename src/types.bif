##! Declaration of various types that the Bro core uses internally.

enum dce_rpc_ptype %{
	DCE_RPC_REQUEST,
	DCE_RPC_PING,
	DCE_RPC_RESPONSE,
	DCE_RPC_FAULT,
	DCE_RPC_WORKING,
	DCE_RPC_NOCALL,
	DCE_RPC_REJECT,
	DCE_RPC_ACK,
	DCE_RPC_CL_CANCEL,
	DCE_RPC_FACK,
	DCE_RPC_CANCEL_ACK,
	DCE_RPC_BIND,
	DCE_RPC_BIND_ACK,
	DCE_RPC_BIND_NAK,
	DCE_RPC_ALTER_CONTEXT,
	DCE_RPC_ALTER_CONTEXT_RESP,
	DCE_RPC_SHUTDOWN,
	DCE_RPC_CO_CANCEL,
	DCE_RPC_ORPHANED,
%}

enum dce_rpc_if_id %{
	DCE_RPC_unknown_if,
	DCE_RPC_epmapper,
	DCE_RPC_lsarpc,
	DCE_RPC_lsa_ds,
	DCE_RPC_mgmt,
	DCE_RPC_netlogon,
	DCE_RPC_samr,
	DCE_RPC_srvsvc,
	DCE_RPC_spoolss,
	DCE_RPC_drs,
	DCE_RPC_winspipe,
	DCE_RPC_wkssvc,
	DCE_RPC_oxid,
	DCE_RPC_ISCMActivator,
%}

enum rpc_status %{
	RPC_SUCCESS,
	RPC_PROG_UNAVAIL,
	RPC_PROG_MISMATCH,
	RPC_PROC_UNAVAIL,
	RPC_GARBAGE_ARGS,
	RPC_SYSTEM_ERR,
	RPC_TIMEOUT,
	RPC_VERS_MISMATCH,
	RPC_AUTH_ERROR,
	RPC_UNKNOWN_ERROR,
%}

module NFS3;

enum proc_t %{	# NFSv3 procedures
	PROC_NULL     = 0,	# done
	PROC_GETATTR  = 1,	# done
	PROC_SETATTR  = 2,	# not implemented
	PROC_LOOKUP   = 3,	# done
	PROC_ACCESS   = 4,	# not implemented
	PROC_READLINK = 5,	# done
	PROC_READ     = 6,	# done
	PROC_WRITE    = 7,	# done
	PROC_CREATE   = 8,	# partial
	PROC_MKDIR    = 9,	# partial
	PROC_SYMLINK  = 10,	# not implemented
	PROC_MKNOD    = 11,	# not implemented
	PROC_REMOVE   = 12,	# done
	PROC_RMDIR    = 13,	# done
	PROC_RENAME   = 14,	# not implemented
	PROC_LINK     = 15,	# not implemented
	PROC_READDIR  = 16,	# done
	PROC_READDIRPLUS  = 17,	# done
	PROC_FSSTAT   = 18,	# not implemented
	PROC_FSINFO   = 19,	# not implemented
	PROC_PATHCONF = 20,	# not implemented
	PROC_COMMIT   = 21,	# not implemented
	PROC_END_OF_PROCS = 22,	# not implemented
%}

enum status_t %{	# NFSv3 return status
	NFS3ERR_OK          = 0,
	NFS3ERR_PERM        = 1,
	NFS3ERR_NOENT       = 2,
	NFS3ERR_IO          = 5,
	NFS3ERR_NXIO        = 6,
	NFS3ERR_ACCES       = 13,
	NFS3ERR_EXIST       = 17,
	NFS3ERR_XDEV        = 18,
	NFS3ERR_NODEV       = 19,
	NFS3ERR_NOTDIR      = 20,
	NFS3ERR_ISDIR       = 21,
	NFS3ERR_INVAL       = 22,
	NFS3ERR_FBIG        = 27,
	NFS3ERR_NOSPC       = 28,
	NFS3ERR_ROFS        = 30,
	NFS3ERR_MLINK       = 31,
	NFS3ERR_NAMETOOLONG = 63,
	NFS3ERR_NOTEMPTY    = 66,
	NFS3ERR_DQUOT       = 69,
	NFS3ERR_STALE       = 70,
	NFS3ERR_REMOTE      = 71,
	NFS3ERR_BADHANDLE   = 10001,
	NFS3ERR_NOT_SYNC    = 10002,
	NFS3ERR_BAD_COOKIE  = 10003,
	NFS3ERR_NOTSUPP     = 10004,
	NFS3ERR_TOOSMALL    = 10005,
	NFS3ERR_SERVERFAULT = 10006,
	NFS3ERR_BADTYPE     = 10007,
	NFS3ERR_JUKEBOX     = 10008,
	NFS3ERR_UNKNOWN     = 0xffffffff,
%}

enum file_type_t %{
	FTYPE_REG   = 1,
	FTYPE_DIR   = 2,
	FTYPE_BLK   = 3,
	FTYPE_CHR   = 4,
	FTYPE_LNK   = 5,
	FTYPE_SOCK  = 6,
	FTYPE_FIFO  = 7,
%}

enum stable_how_t %{
	UNSTABLE = 0,
	DATA_SYNC = 1,
	FILE_SYNC = 2,
%}

enum createmode_t %{
	UNCHECKED = 0,
	GUARDED = 1,
	EXCLUSIVE = 2,
%}

# Declare record types that we want to access from the event engine. These are
# defined in init-bare.bro.
type info_t: record;
type fattr_t: record;
type diropargs_t: record;
type lookup_reply_t: record;
type readargs_t: record;
type read_reply_t: record;
type readlink_reply_t: record;
type writeargs_t: record;
type wcc_attr_t: record;
type write_reply_t: record;
type newobj_reply_t: record;
type delobj_reply_t: record;
type readdirargs_t: record;
type direntry_t: record;
type direntry_vec_t: vector;
type readdir_reply_t: record;

type fsstat_t: record;


module GLOBAL;

type ModbusHeaders: record;
type ModbusCoils: vector;
type ModbusRegisters: vector;

type PE::DOSHeader: record;
type PE::FileHeader: record;
type PE::OptionalHeader: record;
type PE::SectionHeader: record;

module Log;

enum Writer %{
	WRITER_DEFAULT,
	WRITER_NONE,
	WRITER_ASCII,
	WRITER_DATASERIES,
	WRITER_SQLITE,
	WRITER_ELASTICSEARCH,
%}

enum ID %{
	Unknown,
%}

module Tunnel;
enum Type %{
	NONE,
	IP,
	AYIYA,
	TEREDO,
	SOCKS,
	GTPv1,
%}

type EncapsulatingConn: record;

module Input;

enum Reader %{
	READER_DEFAULT,
	READER_ASCII,
	READER_RAW,
	READER_BENCHMARK,
	READER_BINARY,
<<<<<<< HEAD
=======
	READER_SQLITE,
>>>>>>> b9b691e3
%}

enum Event %{
	EVENT_NEW,
	EVENT_CHANGED,
	EVENT_REMOVED,
%}

enum Mode %{
	MANUAL = 0,
	REREAD = 1,
	STREAM = 2,
%}

module GLOBAL;

type gtpv1_hdr: record;
type gtp_create_pdp_ctx_request_elements: record;
type gtp_create_pdp_ctx_response_elements: record;
type gtp_update_pdp_ctx_request_elements: record;
type gtp_update_pdp_ctx_response_elements: record;
type gtp_delete_pdp_ctx_request_elements: record;
type gtp_delete_pdp_ctx_response_elements: record;

type gtp_end_user_addr: record;
type gtp_rai: record;
type gtp_qos_profile: record;
type gtp_private_extension: record;
type gtp_gsn_addr: record;

module FileAnalysis;

type AnalyzerArgs: record;

## An enumeration of various file analysis actions that can be taken.
enum Analyzer %{

	## Extract a file to local filesystem
	ANALYZER_EXTRACT,

	## Calculate an MD5 digest of the file's contents.
	ANALYZER_MD5,

	## Calculate an SHA1 digest of the file's contents.
	ANALYZER_SHA1,

	## Calculate an SHA256 digest of the file's contents.
	ANALYZER_SHA256,

	## Deliver the file contents to the script-layer in an event.
	ANALYZER_DATA_EVENT,

	## Pass the file to the PE analyzer.
	ANALYZER_PE,
%}

module GLOBAL;<|MERGE_RESOLUTION|>--- conflicted
+++ resolved
@@ -203,10 +203,7 @@
 	READER_RAW,
 	READER_BENCHMARK,
 	READER_BINARY,
-<<<<<<< HEAD
-=======
 	READER_SQLITE,
->>>>>>> b9b691e3
 %}
 
 enum Event %{
@@ -235,32 +232,4 @@
 type gtp_rai: record;
 type gtp_qos_profile: record;
 type gtp_private_extension: record;
-type gtp_gsn_addr: record;
-
-module FileAnalysis;
-
-type AnalyzerArgs: record;
-
-## An enumeration of various file analysis actions that can be taken.
-enum Analyzer %{
-
-	## Extract a file to local filesystem
-	ANALYZER_EXTRACT,
-
-	## Calculate an MD5 digest of the file's contents.
-	ANALYZER_MD5,
-
-	## Calculate an SHA1 digest of the file's contents.
-	ANALYZER_SHA1,
-
-	## Calculate an SHA256 digest of the file's contents.
-	ANALYZER_SHA256,
-
-	## Deliver the file contents to the script-layer in an event.
-	ANALYZER_DATA_EVENT,
-
-	## Pass the file to the PE analyzer.
-	ANALYZER_PE,
-%}
-
-module GLOBAL;+type gtp_gsn_addr: record;