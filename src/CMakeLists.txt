--- conflicted
+++ resolved
@@ -44,7 +44,6 @@
 
 set(BISON_FLAGS "--debug")
 
-<<<<<<< HEAD
 # BIF parser/scanner
 bison_target(BIFParser builtin-func.y
              ${CMAKE_CURRENT_BINARY_DIR}/bif_parse.cc
@@ -55,8 +54,6 @@
 add_flex_bison_dependency(BIFScanner BIFParser)
 set_property(SOURCE bif_lex.cc APPEND_STRING PROPERTY COMPILE_FLAGS "-Wno-sign-compare")
 
-=======
->>>>>>> 2ffaa1cd
 # Rule parser/scanner
 bison_target(RuleParser rule-parse.y
              ${CMAKE_CURRENT_BINARY_DIR}/rup.cc
