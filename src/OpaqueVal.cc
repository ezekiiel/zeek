// See the file "COPYING" in the main distribution directory for copyright.

#include "OpaqueVal.h"
#include "NetVar.h"
#include "Reporter.h"
#include "probabilistic/BloomFilter.h"
#include "probabilistic/CardinalityCounter.h"

// Helper to retrieve a broker value out of a broker::vector at a specified
// index, and casted to the expected destination type.
template<typename S, typename V, typename D>
inline bool get_vector_idx(const V& v, unsigned int i, D* dst)
	{
	if ( i >= v.size() )
		return false;

	auto x = caf::get_if<S>(&v[i]);
	if ( ! x )
		return false;

	*dst = static_cast<D>(*x);
	return true;
	}

OpaqueMgr* OpaqueMgr::mgr()
	{
	static OpaqueMgr mgr;
	return &mgr;
	}

OpaqueVal::OpaqueVal(OpaqueType* t) : Val(t)
	{
	}

OpaqueVal::~OpaqueVal()
	{
	}

const std::string& OpaqueMgr::TypeID(const OpaqueVal* v) const
	{
	auto x = _types.find(v->OpaqueName());

	if ( x == _types.end() )
		reporter->InternalError("OpaqueMgr::TypeID: opaque type %s not registered",
					v->OpaqueName());

	return x->first;
	}

OpaqueVal* OpaqueMgr::Instantiate(const std::string& id) const
	{
	auto x = _types.find(id);
	return x != _types.end() ? (*x->second)() : nullptr;
	}

broker::expected<broker::data> OpaqueVal::Serialize() const
	{
	auto type = OpaqueMgr::mgr()->TypeID(this);

	auto d = DoSerialize();
	if ( ! d )
		return d.error();

	return {broker::vector{std::move(type), std::move(*d)}};
	}

OpaqueVal* OpaqueVal::Unserialize(const broker::data& data)
	{
	auto v = caf::get_if<broker::vector>(&data);

	if ( ! (v && v->size() == 2) )
		return nullptr;

	auto type = caf::get_if<std::string>(&(*v)[0]);
	if ( ! type )
		return nullptr;

	auto val = OpaqueMgr::mgr()->Instantiate(*type);
	if ( ! val )
		return nullptr;

	if ( ! val->DoUnserialize((*v)[1]) )
		{
		Unref(val);
		return nullptr;
		}

	return val;
	}

broker::expected<broker::data> OpaqueVal::SerializeType(BroType* t)
	{
	if ( t->InternalType() == TYPE_INTERNAL_ERROR )
		return broker::ec::invalid_data;

	if ( t->InternalType() == TYPE_INTERNAL_OTHER )
		{
		// Serialize by name.
		assert(t->GetName().size());
		return {broker::vector{true, t->GetName()}};
		}

	// A base type.
	return {broker::vector{false, static_cast<uint64>(t->Tag())}};
	}

BroType* OpaqueVal::UnserializeType(const broker::data& data)
	{
	auto v = caf::get_if<broker::vector>(&data);
	if ( ! (v && v->size() == 2) )
		return nullptr;

	auto by_name = caf::get_if<bool>(&(*v)[0]);
	if ( ! by_name )
		return nullptr;

	if ( *by_name )
		{
		auto name = caf::get_if<std::string>(&(*v)[1]);
		if ( ! name )
			return nullptr;

		ID* id = global_scope()->Lookup(name->c_str());
		if ( ! id )
			return nullptr;

		BroType* t = id->AsType();
		if ( ! t )
			return nullptr;

		return t->Ref();
		}

	auto tag = caf::get_if<uint64>(&(*v)[1]);
	if ( ! tag )
		return nullptr;

	return base_type(static_cast<TypeTag>(*tag));
	}

Val* OpaqueVal::DoClone(CloneState* state)
	{
	auto d = OpaqueVal::Serialize();
	if ( ! d )
		return nullptr;

	auto rval = OpaqueVal::Unserialize(std::move(*d));
	return state->NewClone(this, rval);
	}

bool HashVal::IsValid() const
	{
	return valid;
	}

bool HashVal::Init()
	{
	if ( valid )
		return false;

	valid = DoInit();
	return valid;
	}

StringVal* HashVal::Get()
	{
	if ( ! valid )
		return val_mgr->GetEmptyString();

	StringVal* result = DoGet();
	valid = false;
	return result;
	}

bool HashVal::Feed(const void* data, size_t size)
	{
	if ( valid )
		return DoFeed(data, size);

	Error("attempt to update an invalid opaque hash value");
	return false;
	}

bool HashVal::DoInit()
	{
	assert(! "missing implementation of DoInit()");
	return false;
	}

bool HashVal::DoFeed(const void*, size_t)
	{
	assert(! "missing implementation of DoFeed()");
	return false;
	}

StringVal* HashVal::DoGet()
	{
	assert(! "missing implementation of DoGet()");
	return val_mgr->GetEmptyString();
	}

HashVal::HashVal(OpaqueType* t) : OpaqueVal(t)
	{
	valid = false;
	}

MD5Val::MD5Val() : HashVal(md5_type)
	{
	}

MD5Val::~MD5Val()
	{
	if ( IsValid() )
		EVP_MD_CTX_free(ctx);
	}

Val* MD5Val::DoClone(CloneState* state)
	{
	auto out = new MD5Val();
	if ( IsValid() )
		{
		if ( ! out->Init() )
			return nullptr;
		EVP_MD_CTX_copy_ex(out->ctx, ctx);
		}

	return state->NewClone(this, out);
	}

void MD5Val::digest(val_list& vlist, u_char result[MD5_DIGEST_LENGTH])
	{
	EVP_MD_CTX* h = hash_init(Hash_MD5);

	loop_over_list(vlist, i)
		{
		Val* v = vlist[i];
		if ( v->Type()->Tag() == TYPE_STRING )
			{
			const BroString* str = v->AsString();
			hash_update(h, str->Bytes(), str->Len());
			}
		else
			{
			ODesc d(DESC_BINARY);
			v->Describe(&d);
			hash_update(h, (const u_char *) d.Bytes(), d.Len());
			}
		}

	hash_final(h, result);
	}

void MD5Val::hmac(val_list& vlist,
                  u_char key[MD5_DIGEST_LENGTH],
                  u_char result[MD5_DIGEST_LENGTH])
	{
	digest(vlist, result);
	for ( int i = 0; i < MD5_DIGEST_LENGTH; ++i )
		result[i] ^= key[i];

	internal_md5(result, MD5_DIGEST_LENGTH, result);
	}

bool MD5Val::DoInit()
	{
	assert(! IsValid());
	ctx = hash_init(Hash_MD5);
	return true;
	}

bool MD5Val::DoFeed(const void* data, size_t size)
	{
	if ( ! IsValid() )
		return false;

	hash_update(ctx, data, size);
	return true;
	}

StringVal* MD5Val::DoGet()
	{
	if ( ! IsValid() )
		return val_mgr->GetEmptyString();

	u_char digest[MD5_DIGEST_LENGTH];
	hash_final(ctx, digest);
	return new StringVal(md5_digest_print(digest));
	}

IMPLEMENT_OPAQUE_VALUE(MD5Val)

broker::expected<broker::data> MD5Val::DoSerialize() const
	{
	if ( ! IsValid() )
		return {broker::vector{false}};

	MD5_CTX* md = (MD5_CTX*) EVP_MD_CTX_md_data(ctx);

	broker::vector d = {
	    true,
	    static_cast<uint64>(md->A),
	    static_cast<uint64>(md->B),
	    static_cast<uint64>(md->C),
	    static_cast<uint64>(md->D),
	    static_cast<uint64>(md->Nl),
	    static_cast<uint64>(md->Nh),
	    static_cast<uint64>(md->num)
	};

	for ( int i = 0; i < MD5_LBLOCK; ++i )
		d.emplace_back(static_cast<uint64>(md->data[i]));

	return {std::move(d)};
	}

bool MD5Val::DoUnserialize(const broker::data& data)
	{
	auto d = caf::get_if<broker::vector>(&data);
	if ( ! d )
		return false;

	auto valid = caf::get_if<bool>(&(*d)[0]);
	if ( ! valid )
		return false;

	if ( ! *valid )
		{
		assert(! IsValid()); // default set by ctor
		return true;
		}

	Init();
	MD5_CTX* md = (MD5_CTX*) EVP_MD_CTX_md_data(ctx);

	if ( ! get_vector_idx<uint64_t>(*d, 1, &md->A) )
		return false;
	if ( ! get_vector_idx<uint64_t>(*d, 2, &md->B) )
		return false;
	if ( ! get_vector_idx<uint64_t>(*d, 3, &md->C) )
		return false;
	if ( ! get_vector_idx<uint64_t>(*d, 4, &md->D) )
		return false;
	if ( ! get_vector_idx<uint64_t>(*d, 5, &md->Nl) )
		return false;
	if ( ! get_vector_idx<uint64_t>(*d, 6, &md->Nh) )
		return false;
	if ( ! get_vector_idx<uint64_t>(*d, 7, &md->num) )
		return false;

	for ( int i = 0; i < MD5_LBLOCK; ++i )
		{
		if ( ! get_vector_idx<uint64_t>(*d, 8 + i, &md->data[i]) )
			return false;
		}

	return true;
	}

SHA1Val::SHA1Val() : HashVal(sha1_type)
	{
	}

SHA1Val::~SHA1Val()
	{
	if ( IsValid() )
		EVP_MD_CTX_free(ctx);
	}

Val* SHA1Val::DoClone(CloneState* state)
	{
	auto out = new SHA1Val();
	if ( IsValid() )
		{
		if ( ! out->Init() )
			return nullptr;
		EVP_MD_CTX_copy_ex(out->ctx, ctx);
		}

	return state->NewClone(this, out);
	}

void SHA1Val::digest(val_list& vlist, u_char result[SHA_DIGEST_LENGTH])
	{
	EVP_MD_CTX* h = hash_init(Hash_SHA1);

	loop_over_list(vlist, i)
		{
		Val* v = vlist[i];
		if ( v->Type()->Tag() == TYPE_STRING )
			{
			const BroString* str = v->AsString();
			hash_update(h, str->Bytes(), str->Len());
			}
		else
			{
			ODesc d(DESC_BINARY);
			v->Describe(&d);
			hash_update(h, (const u_char *) d.Bytes(), d.Len());
			}
		}

	hash_final(h, result);
	}

bool SHA1Val::DoInit()
	{
	assert(! IsValid());
	ctx = hash_init(Hash_SHA1);
	return true;
	}

bool SHA1Val::DoFeed(const void* data, size_t size)
	{
	if ( ! IsValid() )
		return false;

	hash_update(ctx, data, size);
	return true;
	}

StringVal* SHA1Val::DoGet()
	{
	if ( ! IsValid() )
		return val_mgr->GetEmptyString();

	u_char digest[SHA_DIGEST_LENGTH];
	hash_final(ctx, digest);
	return new StringVal(sha1_digest_print(digest));
	}

IMPLEMENT_OPAQUE_VALUE(SHA1Val)

broker::expected<broker::data> SHA1Val::DoSerialize() const
	{
	if ( ! IsValid() )
		return {broker::vector{false}};

	SHA_CTX* md = (SHA_CTX*) EVP_MD_CTX_md_data(ctx);

	broker::vector d = {
	    true,
	    static_cast<uint64>(md->h0),
	    static_cast<uint64>(md->h1),
	    static_cast<uint64>(md->h2),
	    static_cast<uint64>(md->h3),
	    static_cast<uint64>(md->h4),
	    static_cast<uint64>(md->Nl),
	    static_cast<uint64>(md->Nh),
	    static_cast<uint64>(md->num)
	};

	for ( int i = 0; i < SHA_LBLOCK; ++i )
		d.emplace_back(static_cast<uint64>(md->data[i]));

	return {std::move(d)};
	}

bool SHA1Val::DoUnserialize(const broker::data& data)
	{
	auto d = caf::get_if<broker::vector>(&data);
	if ( ! d )
		return false;

	auto valid = caf::get_if<bool>(&(*d)[0]);
	if ( ! valid )
		return false;

	if ( ! *valid )
		{
		assert(! IsValid()); // default set by ctor
		return true;
		}

	Init();
	SHA_CTX* md = (SHA_CTX*) EVP_MD_CTX_md_data(ctx);

	if ( ! get_vector_idx<uint64_t>(*d, 1, &md->h0) )
		return false;
	if ( ! get_vector_idx<uint64_t>(*d, 2, &md->h1) )
		return false;
	if ( ! get_vector_idx<uint64_t>(*d, 3, &md->h2) )
		return false;
	if ( ! get_vector_idx<uint64_t>(*d, 4, &md->h3) )
		return false;
	if ( ! get_vector_idx<uint64_t>(*d, 5, &md->h4) )
		return false;
	if ( ! get_vector_idx<uint64_t>(*d, 6, &md->Nl) )
		return false;
	if ( ! get_vector_idx<uint64_t>(*d, 7, &md->Nh) )
		return false;
	if ( ! get_vector_idx<uint64_t>(*d, 8, &md->num) )
		return false;

	for ( int i = 0; i < SHA_LBLOCK; ++i )
		{
		if ( ! get_vector_idx<uint64_t>(*d, 9 + i, &md->data[i]) )
			return false;
		}

	return true;
	}

SHA256Val::SHA256Val() : HashVal(sha256_type)
	{
	}

SHA256Val::~SHA256Val()
	{
	if ( IsValid() )
		EVP_MD_CTX_free(ctx);
	}

Val* SHA256Val::DoClone(CloneState* state)
	{
	auto out = new SHA256Val();
	if ( IsValid() )
		{
		if ( ! out->Init() )
			return nullptr;
		EVP_MD_CTX_copy_ex(out->ctx, ctx);
		}

	return state->NewClone(this, out);
	}

void SHA256Val::digest(val_list& vlist, u_char result[SHA256_DIGEST_LENGTH])
	{
	EVP_MD_CTX* h = hash_init(Hash_SHA256);

	loop_over_list(vlist, i)
		{
		Val* v = vlist[i];
		if ( v->Type()->Tag() == TYPE_STRING )
			{
			const BroString* str = v->AsString();
			hash_update(h, str->Bytes(), str->Len());
			}
		else
			{
			ODesc d(DESC_BINARY);
			v->Describe(&d);
			hash_update(h, (const u_char *) d.Bytes(), d.Len());
			}
		}

	hash_final(h, result);
	}

bool SHA256Val::DoInit()
	{
	assert( ! IsValid() );
	ctx = hash_init(Hash_SHA256);
	return true;
	}

bool SHA256Val::DoFeed(const void* data, size_t size)
	{
	if ( ! IsValid() )
		return false;

	hash_update(ctx, data, size);
	return true;
	}

StringVal* SHA256Val::DoGet()
	{
	if ( ! IsValid() )
		return val_mgr->GetEmptyString();

	u_char digest[SHA256_DIGEST_LENGTH];
	hash_final(ctx, digest);
	return new StringVal(sha256_digest_print(digest));
	}

IMPLEMENT_OPAQUE_VALUE(SHA256Val)

broker::expected<broker::data> SHA256Val::DoSerialize() const
	{
	if ( ! IsValid() )
		return {broker::vector{false}};

	SHA256_CTX* md = (SHA256_CTX*) EVP_MD_CTX_md_data(ctx);

	broker::vector d = {
	    true,
	    static_cast<uint64>(md->Nl),
	    static_cast<uint64>(md->Nh),
	    static_cast<uint64>(md->num),
	    static_cast<uint64>(md->md_len)
	};

	for ( int i = 0; i < 8; ++i )
		d.emplace_back(static_cast<uint64>(md->h[i]));

	for ( int i = 0; i < SHA_LBLOCK; ++i )
		d.emplace_back(static_cast<uint64>(md->data[i]));

	return {std::move(d)};
	}

bool SHA256Val::DoUnserialize(const broker::data& data)
	{
	auto d = caf::get_if<broker::vector>(&data);
	if ( ! d )
		return false;

	auto valid = caf::get_if<bool>(&(*d)[0]);
	if ( ! valid )
		return false;

	if ( ! *valid )
		{
		assert(! IsValid()); // default set by ctor
		return true;
		}

	Init();
	SHA256_CTX* md = (SHA256_CTX*) EVP_MD_CTX_md_data(ctx);

	if ( ! get_vector_idx<uint64_t>(*d, 1, &md->Nl) )
		return false;
	if ( ! get_vector_idx<uint64_t>(*d, 2, &md->Nh) )
		return false;
	if ( ! get_vector_idx<uint64_t>(*d, 3, &md->num) )
		return false;
	if ( ! get_vector_idx<uint64_t>(*d, 4, &md->md_len) )
		return false;

	for ( int i = 0; i < 8; ++i )
		{
		if ( ! get_vector_idx<uint64_t>(*d, 5 + i, &md->h[i]) )
			return false;
		}

	for ( int i = 0; i < SHA_LBLOCK; ++i )
		{
		if ( ! get_vector_idx<uint64_t>(*d, 13 + i, &md->data[i]) )
			return false;
		}

	return true;
	}

EntropyVal::EntropyVal() : OpaqueVal(entropy_type)
	{
	}

bool EntropyVal::Feed(const void* data, size_t size)
	{
	state.add(data, size);
	return true;
	}

bool EntropyVal::Get(double *r_ent, double *r_chisq, double *r_mean,
                     double *r_montepicalc, double *r_scc)
	{
	state.end(r_ent, r_chisq, r_mean, r_montepicalc, r_scc);
	return true;
	}

IMPLEMENT_OPAQUE_VALUE(EntropyVal)

broker::expected<broker::data> EntropyVal::DoSerialize() const
	{
	broker::vector d =
		{
		static_cast<uint64>(state.totalc),
		static_cast<uint64>(state.mp),
		static_cast<uint64>(state.sccfirst),
		static_cast<uint64>(state.inmont),
		static_cast<uint64>(state.mcount),
		static_cast<uint64>(state.cexp),
		static_cast<uint64>(state.montex),
		static_cast<uint64>(state.montey),
		static_cast<uint64>(state.montepi),
		static_cast<uint64>(state.sccu0),
		static_cast<uint64>(state.scclast),
		static_cast<uint64>(state.scct1),
		static_cast<uint64>(state.scct2),
		static_cast<uint64>(state.scct3),
		};

	d.reserve(256 + 3 + RT_MONTEN + 11);

	for ( int i = 0; i < 256; ++i )
		d.emplace_back(static_cast<uint64>(state.ccount[i]));

        for ( int i = 0; i < RT_MONTEN; ++i )
		d.emplace_back(static_cast<uint64>(state.monte[i]));

	return {std::move(d)};
	}

bool EntropyVal::DoUnserialize(const broker::data& data)
	{
	auto d = caf::get_if<broker::vector>(&data);
	if ( ! d )
		return false;

	if ( ! get_vector_idx<uint64_t>(*d, 0, &state.totalc) )
		return false;
	if ( ! get_vector_idx<uint64_t>(*d, 1, &state.mp) )
		return false;
	if ( ! get_vector_idx<uint64_t>(*d, 2, &state.sccfirst) )
		return false;
	if ( ! get_vector_idx<uint64_t>(*d, 3, &state.inmont) )
		return false;
	if ( ! get_vector_idx<uint64_t>(*d, 4, &state.mcount) )
		return false;
	if ( ! get_vector_idx<uint64_t>(*d, 5, &state.cexp) )
		return false;
	if ( ! get_vector_idx<uint64_t>(*d, 6, &state.montex) )
		return false;
	if ( ! get_vector_idx<uint64_t>(*d, 7, &state.montey) )
		return false;
	if ( ! get_vector_idx<uint64_t>(*d, 8, &state.montepi) )
		return false;
	if ( ! get_vector_idx<uint64_t>(*d, 9, &state.sccu0) )
		return false;
	if ( ! get_vector_idx<uint64_t>(*d, 10, &state.scclast) )
		return false;
	if ( ! get_vector_idx<uint64_t>(*d, 11, &state.scct1) )
		return false;
	if ( ! get_vector_idx<uint64_t>(*d, 12, &state.scct2) )
		return false;
	if ( ! get_vector_idx<uint64_t>(*d, 13, &state.scct3) )
		return false;

	for ( int i = 0; i < 256; ++i )
		{
		if ( ! get_vector_idx<uint64_t>(*d, 14 + i, &state.ccount[i]) )
			return false;
		}

	for ( int i = 0; i < RT_MONTEN; ++i )
		{
		if ( ! get_vector_idx<uint64_t>(*d, 14 + 256 + i, &state.monte[i]) )
			return false;
		}

	return true;
	}

BloomFilterVal::BloomFilterVal()
	: OpaqueVal(bloomfilter_type)
	{
	type = 0;
	hash = 0;
	bloom_filter = 0;
	}

BloomFilterVal::BloomFilterVal(OpaqueType* t)
	: OpaqueVal(t)
	{
	type = 0;
	hash = 0;
	bloom_filter = 0;
	}

BloomFilterVal::BloomFilterVal(probabilistic::BloomFilter* bf)
	: OpaqueVal(bloomfilter_type)
	{
	type = 0;
	hash = 0;
	bloom_filter = bf;
	}

Val* BloomFilterVal::DoClone(CloneState* state)
	{
	if ( bloom_filter )
		{
		auto bf = new BloomFilterVal(bloom_filter->Clone());
		bf->Typify(type);
		return state->NewClone(this, bf);
		}

	return state->NewClone(this, new BloomFilterVal());
	}

bool BloomFilterVal::Typify(BroType* arg_type)
	{
	if ( type )
		return false;

	type = arg_type;
	type->Ref();

	TypeList* tl = new TypeList(type);
	tl->Append(type->Ref());
	hash = new CompositeHash(tl);
	Unref(tl);

	return true;
	}

BroType* BloomFilterVal::Type() const
	{
	return type;
	}

void BloomFilterVal::Add(const Val* val)
	{
	HashKey* key = hash->ComputeHash(val, 1);
	bloom_filter->Add(key);
	delete key;
	}

size_t BloomFilterVal::Count(const Val* val) const
	{
	HashKey* key = hash->ComputeHash(val, 1);
	size_t cnt = bloom_filter->Count(key);
	delete key;
	return cnt;
	}

void BloomFilterVal::Clear()
	{
	bloom_filter->Clear();
	}

bool BloomFilterVal::Empty() const
	{
	return bloom_filter->Empty();
	}

string BloomFilterVal::InternalState() const
	{
	return bloom_filter->InternalState();
	}

BloomFilterVal* BloomFilterVal::Merge(const BloomFilterVal* x,
				      const BloomFilterVal* y)
	{
	if ( x->Type() && // any one 0 is ok here
	     y->Type() &&
	     ! same_type(x->Type(), y->Type()) )
		{
		reporter->Error("cannot merge Bloom filters with different types");
		return 0;
		}

	if ( typeid(*x->bloom_filter) != typeid(*y->bloom_filter) )
		{
		reporter->Error("cannot merge different Bloom filter types");
		return 0;
		}

	probabilistic::BloomFilter* copy = x->bloom_filter->Clone();

	if ( ! copy->Merge(y->bloom_filter) )
		{
		reporter->Error("failed to merge Bloom filter");
		return 0;
		}

	BloomFilterVal* merged = new BloomFilterVal(copy);

	if ( x->Type() && ! merged->Typify(x->Type()) )
		{
		reporter->Error("failed to set type on merged Bloom filter");
		return 0;
		}

	return merged;
	}

BloomFilterVal::~BloomFilterVal()
	{
	Unref(type);
	delete hash;
	delete bloom_filter;
	}

IMPLEMENT_OPAQUE_VALUE(BloomFilterVal)

broker::expected<broker::data> BloomFilterVal::DoSerialize() const
	{
	broker::vector d;

	if ( type )
		{
		auto t = SerializeType(type);
		if ( ! t )
			return broker::ec::invalid_data;

		d.emplace_back(std::move(*t));
		}
	else
		d.emplace_back(broker::none());

	auto bf = bloom_filter->Serialize();
	if ( ! bf )
		return broker::ec::invalid_data; // Cannot serialize;

	d.emplace_back(*bf);
	return {std::move(d)};
	}

bool BloomFilterVal::DoUnserialize(const broker::data& data)
	{
	auto v = caf::get_if<broker::vector>(&data);

	if ( ! (v && v->size() == 2) )
		return false;

	auto no_type = caf::get_if<broker::none>(&(*v)[0]);
	if ( ! no_type )
		{
		BroType* t = UnserializeType((*v)[0]);
		if ( ! (t && Typify(t)) )
			return false;
		}

	auto bf = probabilistic::BloomFilter::Unserialize((*v)[1]);
	if ( ! bf )
		return false;

	bloom_filter = bf.release();
	return true;
	}

CardinalityVal::CardinalityVal() : OpaqueVal(cardinality_type)
	{
	c = 0;
	type = 0;
	hash = 0;
	}

CardinalityVal::CardinalityVal(probabilistic::CardinalityCounter* arg_c)
	: OpaqueVal(cardinality_type)
	{
	c = arg_c;
	type = 0;
	hash = 0;
	}

CardinalityVal::~CardinalityVal()
	{
	Unref(type);
	delete c;
	delete hash;
	}

Val* CardinalityVal::DoClone(CloneState* state)
	{
	return state->NewClone(this,
			       new CardinalityVal(new probabilistic::CardinalityCounter(*c)));
	}

bool CardinalityVal::Typify(BroType* arg_type)
	{
	if ( type )
		return false;

	type = arg_type;
	type->Ref();

	TypeList* tl = new TypeList(type);
	tl->Append(type->Ref());
	hash = new CompositeHash(tl);
	Unref(tl);

	return true;
	}

BroType* CardinalityVal::Type() const
	{
	return type;
	}

void CardinalityVal::Add(const Val* val)
	{
	HashKey* key = hash->ComputeHash(val, 1);
	c->AddElement(key->Hash());
	delete key;
	}

<<<<<<< HEAD

ParaglobVal::ParaglobVal(std::unique_ptr<paraglob::Paraglob> p)
: OpaqueVal(paraglob_type)
	{
	this->internal_paraglob = std::move(p);
	}

VectorVal* ParaglobVal::get(StringVal* &pattern)
	{
	VectorVal* rval = new VectorVal(internal_type("string_vec")->AsVectorType());
	std::string string_pattern (pattern->CheckString(), pattern->Len());

	std::vector<std::string> matches = this->internal_paraglob->get(string_pattern);
	for (unsigned int i = 0; i < matches.size(); i++) {
		rval->Assign(i, new StringVal(matches.at(i).c_str()));
	}

	return rval;
	}

bool ParaglobVal::operator==(const ParaglobVal& other) const
	{
	return *(this->internal_paraglob) == *(other.internal_paraglob);
	}

IMPLEMENT_SERIAL(ParaglobVal, SER_PARAGLOB_VAL)

bool ParaglobVal::DoSerialize(SerialInfo* info) const
	{
	DO_SERIALIZE(SER_PARAGLOB_VAL, OpaqueVal)

	std::unique_ptr<std::vector<uint8_t>> iv = this->internal_paraglob->serialize();

	return SERIALIZE(iv.get());
	}

bool ParaglobVal::DoUnserialize(UnserialInfo* info)
	{
	DO_UNSERIALIZE(OpaqueVal)

	std::unique_ptr<std::vector<uint8_t>> iv (new std::vector<uint8_t>);

	bool success = UNSERIALIZE(iv.get());

	try {
		this->internal_paraglob = build_unique<paraglob::Paraglob>(std::move(iv));
	} catch (const paraglob::underflow_error& e) {
		reporter->Error(e.what());
		return false;
	} catch (const paraglob::overflow_error& e) {
		reporter->Error(e.what());
		return false;
	}

	return success;
	}

Val* ParaglobVal::DoClone(CloneState* state)
	{
	return new ParaglobVal
		(build_unique<paraglob::Paraglob>(this->internal_paraglob->serialize()));
=======
IMPLEMENT_OPAQUE_VALUE(CardinalityVal)

broker::expected<broker::data> CardinalityVal::DoSerialize() const
	{
	broker::vector d;

	if ( type )
		{
		auto t = SerializeType(type);
		if ( ! t )
			return broker::ec::invalid_data;

		d.emplace_back(std::move(*t));
		}
	else
		d.emplace_back(broker::none());

	auto cs = c->Serialize();
	if ( ! cs )
		return broker::ec::invalid_data;

	d.emplace_back(*cs);
	return {std::move(d)};
	}

bool CardinalityVal::DoUnserialize(const broker::data& data)
	{
	auto v = caf::get_if<broker::vector>(&data);

	if ( ! (v && v->size() == 2) )
		return false;

	auto no_type = caf::get_if<broker::none>(&(*v)[0]);
	if ( ! no_type )
		{
		BroType* t = UnserializeType((*v)[0]);
                if ( ! (t && Typify(t)) )
			return false;
		}

	auto cu = probabilistic::CardinalityCounter::Unserialize((*v)[1]);
	if ( ! cu )
		return false;

	c = cu.release();
	return true;
>>>>>>> 399496ef
	}<|MERGE_RESOLUTION|>--- conflicted
+++ resolved
@@ -975,7 +975,53 @@
 	delete key;
 	}
 
-<<<<<<< HEAD
+IMPLEMENT_OPAQUE_VALUE(CardinalityVal)
+
+broker::expected<broker::data> CardinalityVal::DoSerialize() const
+	{
+	broker::vector d;
+
+	if ( type )
+		{
+		auto t = SerializeType(type);
+		if ( ! t )
+			return broker::ec::invalid_data;
+
+		d.emplace_back(std::move(*t));
+		}
+	else
+		d.emplace_back(broker::none());
+
+	auto cs = c->Serialize();
+	if ( ! cs )
+		return broker::ec::invalid_data;
+
+	d.emplace_back(*cs);
+	return {std::move(d)};
+	}
+
+bool CardinalityVal::DoUnserialize(const broker::data& data)
+	{
+	auto v = caf::get_if<broker::vector>(&data);
+
+	if ( ! (v && v->size() == 2) )
+		return false;
+
+	auto no_type = caf::get_if<broker::none>(&(*v)[0]);
+	if ( ! no_type )
+		{
+		BroType* t = UnserializeType((*v)[0]);
+                if ( ! (t && Typify(t)) )
+			return false;
+		}
+
+	auto cu = probabilistic::CardinalityCounter::Unserialize((*v)[1]);
+	if ( ! cu )
+		return false;
+
+	c = cu.release();
+	return true;
+	}
 
 ParaglobVal::ParaglobVal(std::unique_ptr<paraglob::Paraglob> p)
 : OpaqueVal(paraglob_type)
@@ -1037,52 +1083,4 @@
 	{
 	return new ParaglobVal
 		(build_unique<paraglob::Paraglob>(this->internal_paraglob->serialize()));
-=======
-IMPLEMENT_OPAQUE_VALUE(CardinalityVal)
-
-broker::expected<broker::data> CardinalityVal::DoSerialize() const
-	{
-	broker::vector d;
-
-	if ( type )
-		{
-		auto t = SerializeType(type);
-		if ( ! t )
-			return broker::ec::invalid_data;
-
-		d.emplace_back(std::move(*t));
-		}
-	else
-		d.emplace_back(broker::none());
-
-	auto cs = c->Serialize();
-	if ( ! cs )
-		return broker::ec::invalid_data;
-
-	d.emplace_back(*cs);
-	return {std::move(d)};
-	}
-
-bool CardinalityVal::DoUnserialize(const broker::data& data)
-	{
-	auto v = caf::get_if<broker::vector>(&data);
-
-	if ( ! (v && v->size() == 2) )
-		return false;
-
-	auto no_type = caf::get_if<broker::none>(&(*v)[0]);
-	if ( ! no_type )
-		{
-		BroType* t = UnserializeType((*v)[0]);
-                if ( ! (t && Typify(t)) )
-			return false;
-		}
-
-	auto cu = probabilistic::CardinalityCounter::Unserialize((*v)[1]);
-	if ( ! cu )
-		return false;
-
-	c = cu.release();
-	return true;
->>>>>>> 399496ef
 	}