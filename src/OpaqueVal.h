--- conflicted
+++ resolved
@@ -3,13 +3,13 @@
 #ifndef OPAQUEVAL_H
 #define OPAQUEVAL_H
 
-<<<<<<< HEAD
-#include <typeinfo>
+
+
 #include <memory> // std::unique_ptr
-=======
+
 #include <broker/data.hh>
 #include <broker/expected.hh>
->>>>>>> 16785a2d
+
 
 #include "RandTest.h"
 #include "Val.h"
