##! Internal functions and types used by the file analysis framework.

module Files;

%%{
#include "file_analysis/Manager.h"
#include "file_analysis/File.h"
#include "Reporter.h"
%%}

type AnalyzerArgs: record;

## :zeek:see:`Files::set_timeout_interval`.
function Files::__set_timeout_interval%(file_id: string, t: interval%): bool
	%{
	bool result = file_mgr->SetTimeoutInterval(file_id->CheckString(), t);
	return val_mgr->Bool(result);
	%}

## :zeek:see:`Files::enable_reassembly`.
function Files::__enable_reassembly%(file_id: string%): bool
	%{
	bool result = file_mgr->EnableReassembly(file_id->CheckString());
	return val_mgr->Bool(result);
	%}

## :zeek:see:`Files::disable_reassembly`.
function Files::__disable_reassembly%(file_id: string%): bool
	%{
	bool result = file_mgr->DisableReassembly(file_id->CheckString());
	return val_mgr->Bool(result);
	%}

## :zeek:see:`Files::set_reassembly_buffer_size`.
function Files::__set_reassembly_buffer%(file_id: string, max: count%): bool
	%{
	bool result = file_mgr->SetReassemblyBuffer(file_id->CheckString(), max);
	return val_mgr->Bool(result);
	%}

## :zeek:see:`Files::add_analyzer`.
function Files::__add_analyzer%(file_id: string, tag: Files::Tag, args: any%): bool
	%{
	using BifType::Record::Files::AnalyzerArgs;
	auto rv = args->AsRecordVal()->CoerceTo(AnalyzerArgs);
	bool result = file_mgr->AddAnalyzer(file_id->CheckString(),
	                                    file_mgr->GetComponentTag(tag), rv.get());
	return val_mgr->Bool(result);
	%}

## :zeek:see:`Files::remove_analyzer`.
function Files::__remove_analyzer%(file_id: string, tag: Files::Tag, args: any%): bool
	%{
	using BifType::Record::Files::AnalyzerArgs;
	auto rv = args->AsRecordVal()->CoerceTo(AnalyzerArgs);
	bool result = file_mgr->RemoveAnalyzer(file_id->CheckString(),
	                                       file_mgr->GetComponentTag(tag) , rv.get());
	return val_mgr->Bool(result);
	%}

## :zeek:see:`Files::stop`.
function Files::__stop%(file_id: string%): bool
	%{
	bool result = file_mgr->IgnoreFile(file_id->CheckString());
	return val_mgr->Bool(result);
	%}

## :zeek:see:`Files::analyzer_name`.
function Files::__analyzer_name%(tag: Files::Tag%) : string
	%{
	return make_intrusive<StringVal>(file_mgr->GetComponentName(tag));
	%}

## :zeek:see:`Files::file_exists`.
function Files::__file_exists%(fuid: string%): bool
	%{
	if ( file_mgr->LookupFile(fuid->CheckString()) != nullptr )
		return val_mgr->True();
	else
		return val_mgr->False();
	%}

## :zeek:see:`Files::lookup_file`.
function Files::__lookup_file%(fuid: string%): fa_file
	%{
	auto f = file_mgr->LookupFile(fuid->CheckString());
	if ( f != nullptr )
		{
		return IntrusivePtr{NewRef{}, f->GetVal()};
		}
	
	reporter->Error("file ID %s not a known file", fuid->CheckString());
	return nullptr;
	%}

module GLOBAL;

## For use within a :zeek:see:`get_file_handle` handler to set a unique
## identifier to associate with the current input to the file analysis
## framework.  Using an empty string for the handle signifies that the
## input will be ignored/discarded.
##
## handle: A string that uniquely identifies a file.
##
## .. zeek:see:: get_file_handle
function set_file_handle%(handle: string%): any
	%{
	auto bytes = reinterpret_cast<const char*>(handle->Bytes());
	auto h = std::string(bytes, handle->Len());
	file_mgr->SetHandle(h);
<<<<<<< HEAD
	return 0;
	%}
=======
	return nullptr;
	%}

const Files::salt: string;
>>>>>>> 8ac591c9
<|MERGE_RESOLUTION|>--- conflicted
+++ resolved
@@ -108,12 +108,5 @@
 	auto bytes = reinterpret_cast<const char*>(handle->Bytes());
 	auto h = std::string(bytes, handle->Len());
 	file_mgr->SetHandle(h);
-<<<<<<< HEAD
-	return 0;
-	%}
-=======
 	return nullptr;
-	%}
-
-const Files::salt: string;
->>>>>>> 8ac591c9
+	%}