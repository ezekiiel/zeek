--- conflicted
+++ resolved
@@ -239,22 +239,16 @@
 set_source_files_properties(nb_dns.c PROPERTIES COMPILE_FLAGS
                             -fno-strict-aliasing)
 
-<<<<<<< HEAD
-#set(openssl_SRCS X509.cc SSLCiphers.cc SSLInterpreter.cc SSLProxy.cc
-#                 SSLv2.cc SSLv3.cc SSLv3Automaton.cc)
+#set(openssl_SRCS
+#    X509.cc
+#    SSLCiphers.cc
+#    SSLInterpreter.cc
+#    SSLProxy.cc
+#    SSLv2.cc
+#    SSLv3.cc
+#    SSLv3Automaton.cc
+#)
 set(openssl_SRCS)
-
-=======
-set(openssl_SRCS
-    X509.cc
-    SSLCiphers.cc
-    SSLInterpreter.cc
-    SSLProxy.cc
-    SSLv2.cc
-    SSLv3.cc
-    SSLv3Automaton.cc
-)
->>>>>>> dbecbccd
 
 if (USE_NMALLOC)
     set(malloc_SRCS malloc.c)
