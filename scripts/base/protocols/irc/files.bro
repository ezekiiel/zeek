@load ./dcc-send
@load base/utils/conn-ids
@load base/frameworks/files

module IRC;

export {
	redef record Info += {
		## File unique ID.
		fuid: string &log &optional;
	};

	## Default file handle provider for IRC.
	global get_file_handle: function(c: connection, is_orig: bool): string;

	redef record fa_file += {
		irc: IRC::Info &optional;
	};
}

function get_file_handle(c: connection, is_orig: bool): string
	{
	return cat(Analyzer::ANALYZER_IRC_DATA, c$start_time, c$id, is_orig);
	}

event bro_init() &priority=5
	{
	Files::register_protocol(Analyzer::ANALYZER_IRC_DATA,
	                         [$get_file_handle = IRC::get_file_handle]);
	}

event file_over_new_connection(f: fa_file, c: connection, is_orig: bool) &priority=5
	{
	if ( [c$id$resp_h, c$id$resp_p] !in dcc_expected_transfers ) 
		return;

	local irc = dcc_expected_transfers[c$id$resp_h, c$id$resp_p];
	irc$fuid = f$id;
	if ( irc?$dcc_file_name )
		f$info$filename = irc$dcc_file_name;

	f$irc = irc;
	}

<<<<<<< HEAD
event file_mime_type(f: fa_file, mime_type: string) &priority=5
	{
	if ( f?$irc )
		f$irc$dcc_mime_type = mime_type;
=======
event file_sniff(f: fa_file, meta: fa_metadata) &priority=5
	{
	if ( f?$irc && meta?$mime_type )
		f$irc$dcc_mime_type = meta$mime_type;
>>>>>>> 374e61ee
	}<|MERGE_RESOLUTION|>--- conflicted
+++ resolved
@@ -42,15 +42,8 @@
 	f$irc = irc;
 	}
 
-<<<<<<< HEAD
-event file_mime_type(f: fa_file, mime_type: string) &priority=5
-	{
-	if ( f?$irc )
-		f$irc$dcc_mime_type = mime_type;
-=======
 event file_sniff(f: fa_file, meta: fa_metadata) &priority=5
 	{
 	if ( f?$irc && meta?$mime_type )
 		f$irc$dcc_mime_type = meta$mime_type;
->>>>>>> 374e61ee
 	}