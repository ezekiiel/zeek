// $Id: Type.h 6916 2009-09-24 20:48:36Z vern $
//
// See the file "COPYING" in the main distribution directory for copyright.

#ifndef type_h
#define type_h

#include <string>
#include <list>
#include <map>

#include "Obj.h"
#include "Attr.h"
#include "BroList.h"
#include "Dict.h"

// BRO types.

typedef enum {
	TYPE_VOID,
	TYPE_BOOL, TYPE_INT, TYPE_COUNT, TYPE_COUNTER, TYPE_DOUBLE,
	TYPE_TIME, TYPE_INTERVAL,
	TYPE_STRING, TYPE_PATTERN,
	TYPE_ENUM,
	TYPE_TIMER,
	TYPE_PORT, TYPE_ADDR, TYPE_NET, TYPE_SUBNET,
	TYPE_ANY,
	TYPE_TABLE,
	TYPE_UNION,
	TYPE_RECORD,
	TYPE_LIST,
	TYPE_FUNC,
	TYPE_FILE,
	TYPE_VECTOR,
	TYPE_TYPE,
	TYPE_ERROR
#define NUM_TYPES (int(TYPE_ERROR) + 1)
} TypeTag;

typedef enum { FUNC_FLAVOR_FUNCTION, FUNC_FLAVOR_EVENT } function_flavor;

typedef enum {
	TYPE_INTERNAL_VOID,
	TYPE_INTERNAL_INT, TYPE_INTERNAL_UNSIGNED, TYPE_INTERNAL_DOUBLE,
	TYPE_INTERNAL_STRING, TYPE_INTERNAL_ADDR, TYPE_INTERNAL_SUBNET,
	TYPE_INTERNAL_OTHER, TYPE_INTERNAL_ERROR
} InternalTypeTag;

// Returns the name of the type.
extern const char* type_name(TypeTag t);

class Expr;
class Attributes;
class TypeList;
class TableType;
class SetType;
class RecordType;
class SubNetType;
class FuncType;
class ListExpr;
class EnumType;
class Serializer;
class VectorType;
class TypeType;

const int DOES_NOT_MATCH_INDEX = 0;
const int MATCHES_INDEX_SCALAR = 1;
const int MATCHES_INDEX_VECTOR = 2;

class BroType : public BroObj {
public:
	BroType(TypeTag tag, bool base_type = false);
	~BroType();

	TypeTag Tag() const		{ return tag; }
	InternalTypeTag InternalType() const	{ return internal_tag; }

	// Whether it's stored in network order.
	int IsNetworkOrder() const	{ return is_network_order; }

	// Type-checks the given expression list, returning
	// MATCHES_INDEX_SCALAR = 1 if it matches this type's index
	// and produces a scalar result (and promoting its
	// subexpressions as necessary); MATCHES_INDEX_VECTOR = 2
	// if it matches and produces a vector result; and
	// DOES_NOT_MATCH_INDEX = 0 if it can't match (or the type
	// is not an indexable type).
	virtual int MatchesIndex(ListExpr*& index) const;

	// Returns the type yielded by this type.  For example, if
	// this type is a table[string] of port, then returns the "port"
	// type.  Returns nil if this is not an index type.
	virtual BroType* YieldType();
	const BroType* YieldType() const
		{ return ((BroType*) this)->YieldType(); }

	// Returns true if this type is a record and contains the
	// given field, false otherwise.
	virtual int HasField(const char* field) const;

	// Returns the type of the given field, or nil if no such field.
	virtual BroType* FieldType(const char* field) const;

#define CHECK_TYPE_TAG(tag_type, func_name) \
	CHECK_TAG(tag, tag_type, func_name, type_name)

	const TypeList* AsTypeList() const
		{
		CHECK_TYPE_TAG(TYPE_LIST, "BroType::AsTypeList");
		return (const TypeList*) this;
		}
	TypeList* AsTypeList()
		{
		CHECK_TYPE_TAG(TYPE_LIST, "BroType::AsTypeList");
		return (TypeList*) this;
		}

	const TableType* AsTableType() const
		{
		CHECK_TYPE_TAG(TYPE_TABLE, "BroType::AsTableType");
		return (const TableType*) this;
		}
	TableType* AsTableType()
		{
		CHECK_TYPE_TAG(TYPE_TABLE, "BroType::AsTableType");
		return (TableType*) this;
		}

	SetType* AsSetType()
		{
		if ( ! IsSet() )
			BadTag("BroType::AsSetType", type_name(tag));
		return (SetType*) this;
		}
	const SetType* AsSetType() const
		{
		if ( ! IsSet() )
			BadTag("BroType::AsSetType", type_name(tag));
		return (const SetType*) this;
		}

	const RecordType* AsRecordType() const
		{
		CHECK_TYPE_TAG(TYPE_RECORD, "BroType::AsRecordType");
		return (const RecordType*) this;
		}
	RecordType* AsRecordType()
		{
		CHECK_TYPE_TAG(TYPE_RECORD, "BroType::AsRecordType");
		return (RecordType*) this;
		}

	const SubNetType* AsSubNetType() const
		{
		CHECK_TYPE_TAG(TYPE_SUBNET, "BroType::AsSubNetType");
		return (const SubNetType*) this;
		}

	SubNetType* AsSubNetType()
		{
		CHECK_TYPE_TAG(TYPE_SUBNET, "BroType::AsSubNetType");
		return (SubNetType*) this;
		}

	const FuncType* AsFuncType() const
		{
		CHECK_TYPE_TAG(TYPE_FUNC, "BroType::AsFuncType");
		return (const FuncType*) this;
		}
	FuncType* AsFuncType()
		{
		CHECK_TYPE_TAG(TYPE_FUNC, "BroType::AsFuncType");
		return (FuncType*) this;
		}

	const EnumType* AsEnumType() const
		{
		CHECK_TYPE_TAG(TYPE_ENUM, "BroType::AsEnumType");
		return (EnumType*) this;
		}

	EnumType* AsEnumType()
		{
		CHECK_TYPE_TAG(TYPE_ENUM, "BroType::AsEnumType");
		return (EnumType*) this;
		}

	const VectorType* AsVectorType() const
	        {
		CHECK_TYPE_TAG(TYPE_VECTOR, "BroType::AsVectorType");
		return (VectorType*) this;
		}

	VectorType* AsVectorType()
	        {
		CHECK_TYPE_TAG(TYPE_VECTOR, "BroType::AsVectorType");
		return (VectorType*) this;
		}

	const TypeType* AsTypeType() const
	        {
		CHECK_TYPE_TAG(TYPE_TYPE, "BroType::AsTypeType");
		return (TypeType*) this;
		}

	TypeType* AsTypeType()
	        {
		CHECK_TYPE_TAG(TYPE_TYPE, "BroType::AsTypeType");
		return (TypeType*) this;
		}

	int IsSet() const
		{
		return tag == TYPE_TABLE && (YieldType() == 0);
		}

	BroType* Ref()		{ ::Ref(this); return this; }

	virtual void Describe(ODesc* d) const;
	virtual void DescribeReST(ODesc* d) const;

	virtual unsigned MemoryAllocation() const;

	bool Serialize(SerialInfo* info) const;
	static BroType* Unserialize(UnserialInfo* info, TypeTag want = TYPE_ANY);

	void SetTypeID(const char* id)	{ type_id = id; }
	const char* GetTypeID() const	{ return type_id; }

protected:
	BroType()	{ type_id = 0; }

	void SetError();

	DECLARE_SERIAL(BroType)

private:
	TypeTag tag;
	InternalTypeTag internal_tag;
	bool is_network_order;
	bool base_type;

	// This type_id field is only used by the documentation framework to
	// track the names of declared types.
	const char* type_id;
};

class TypeList : public BroType {
public:
	TypeList(BroType* arg_pure_type = 0) : BroType(TYPE_LIST)
		{
		pure_type = arg_pure_type;
		if ( pure_type )
			pure_type->Ref();
		}
	~TypeList();

	const type_list* Types() const	{ return &types; }
	type_list* Types()		{ return &types; }

	int IsPure() const		{ return pure_type != 0; }

	// Returns the underlying pure type, or nil if the list
	// is not pure or is empty.
	BroType* PureType()		{ return pure_type; }
	const BroType* PureType() const	{ return pure_type; }

	// True if all of the types match t, false otherwise.  If
	// is_init is true, then the matching is done in the context
	// of an initialization.
	int AllMatch(const BroType* t, int is_init) const;

	void Append(BroType* t);
	void AppendEvenIfNotPure(BroType* t);

	void Describe(ODesc* d) const;

	unsigned int MemoryAllocation() const
		{
		return BroType::MemoryAllocation()
			+ padded_sizeof(*this) - padded_sizeof(BroType)
			+ types.MemoryAllocation() - padded_sizeof(types);
		}

protected:
	DECLARE_SERIAL(TypeList)

	BroType* pure_type;
	type_list types;
};

class IndexType : public BroType {
public:
	int MatchesIndex(ListExpr*& index) const;

	TypeList* Indices() const		{ return indices; }
	const type_list* IndexTypes() const	{ return indices->Types(); }
	BroType* YieldType();

	void Describe(ODesc* d) const;
	void DescribeReST(ODesc* d) const;

	// Returns true if this table is solely indexed by subnet.
	bool IsSubNetIndex() const;

protected:
	IndexType(){ indices = 0; yield_type = 0; }
	IndexType(TypeTag t, TypeList* arg_indices, BroType* arg_yield_type) :
		BroType(t)
		{
		indices = arg_indices;
		yield_type = arg_yield_type;
		}
	~IndexType();

	DECLARE_SERIAL(IndexType)

	TypeList* indices;
	BroType* yield_type;
};

class TableType : public IndexType {
public:
	TableType(TypeList* ind, BroType* yield);

	// Returns true if this table type is "unspecified", which is
	// what one gets using an empty "set()" or "table()" constructor.
	bool IsUnspecifiedTable() const;

protected:
	TableType()	{}

	TypeList* ExpandRecordIndex(RecordType* rt) const;

	DECLARE_SERIAL(TableType)
};

class SetType : public TableType {
public:
	SetType(TypeList* ind, ListExpr* arg_elements);
	~SetType();

	ListExpr* SetElements() const	{ return elements; }

protected:
	SetType()	{}

	ListExpr* elements;

	DECLARE_SERIAL(SetType)
};

class FuncType : public BroType {
public:
	FuncType(RecordType* args, BroType* yield, int is_event);

	~FuncType();

	RecordType* Args() const	{ return args; }
	BroType* YieldType();
	void SetYieldType(BroType* arg_yield)	{ yield = arg_yield; }
	int IsEvent() const		{ return is_event; }

	// Used to convert a function type to an event type.
	void ClearYieldType()
		{ Unref(yield); yield = 0; is_event = 1; }

	int MatchesIndex(ListExpr*& index) const;
	int CheckArgs(const type_list* args) const;

	TypeList* ArgTypes()	{ return arg_types; }

	ID* GetReturnValueID() const;

	void Describe(ODesc* d) const;
	void DescribeReST(ODesc* d) const;

protected:
	FuncType()	{ args = 0; arg_types = 0; yield = 0; return_value = 0; }
	DECLARE_SERIAL(FuncType)

	RecordType* args;
	TypeList* arg_types;
	BroType* yield;
	int is_event;
	ID* return_value;
};

class TypeType : public BroType {
public:
	TypeType(BroType* t) : BroType(TYPE_TYPE)	{ type = t->Ref(); }
	~TypeType()	{ Unref(type); }

	BroType* Type()	{ return type; }

protected:
	TypeType()	{}

	BroType* type;
};

class TypeDecl {
public:
	TypeDecl(BroType* t, const char* i, attr_list* attrs = 0, bool in_record = false);
	virtual ~TypeDecl();

	const Attr* FindAttr(attr_tag a) const
		{ return attrs ? attrs->FindAttr(a) : 0; }

	bool Serialize(SerialInfo* info) const;
	static TypeDecl* Unserialize(UnserialInfo* info);

	virtual void DescribeReST(ODesc* d) const;

	BroType* type;
	Attributes* attrs;
	const char* id;
};

class CommentedTypeDecl : public TypeDecl {
public:
	CommentedTypeDecl(BroType* t, const char* i, attr_list* attrs = 0,
			std::list<std::string>* cmnt_list = 0);
	virtual ~CommentedTypeDecl();

	void DescribeReST(ODesc* d) const;

	std::list<std::string>* comments;
};

class RecordField {
public:
	RecordField(int arg_base, int arg_offset, int arg_total_offset);

	int base;	// which base element it belongs to
	int offset;	// where it is in that base
	int total_offset;	// where it is in the aggregate record
};
declare(PDict,RecordField);

class RecordType : public BroType {
public:
	RecordType(type_decl_list* types);
	RecordType(TypeList* base, type_decl_list* refinements);

	~RecordType();

	int HasField(const char* field) const;
	BroType* FieldType(const char* field) const;
	BroType* FieldType(int field) const;

	// A field's offset is its position in the type_decl_list,
	// starting at 0.  Returns negative if the field doesn't exist.
	int FieldOffset(const char* field) const;

	// Given an offset, returns the field's name.
	const char* FieldName(int field) const;

	// Given an offset, returns the field's TypeDecl.
	const TypeDecl* FieldDecl(int field) const;
	TypeDecl* FieldDecl(int field);

	int NumFields() const			{ return num_fields; }

	// Returns 0 if all is ok, otherwise a pointer to an error message.
	// Takes ownership of list.
	const char* AddFields(type_decl_list* types, attr_list* attr);

	void Describe(ODesc* d) const;
	void DescribeReST(ODesc* d) const;
	void DescribeFields(ODesc* d) const;
	void DescribeFieldsReST(ODesc* d, bool func_args) const;

protected:
	RecordType() { fields = 0; base = 0; types = 0; }

	void Init(TypeList* arg_base);

	DECLARE_SERIAL(RecordType)

	int num_fields;
	PDict(RecordField)* fields;
	TypeList* base;
	type_decl_list* types;
};

class SubNetType : public BroType {
public:
	SubNetType();
	void Describe(ODesc* d) const;
protected:
	DECLARE_SERIAL(SubNetType)
};

class FileType : public BroType {
public:
	FileType(BroType* yield_type);
	~FileType();

	BroType* YieldType();

	void Describe(ODesc* d) const;

protected:
	FileType()	{ yield = 0; }

	DECLARE_SERIAL(FileType)

	BroType* yield;
};

class EnumType : public BroType {
public:
	EnumType();
	~EnumType();

<<<<<<< HEAD
	// The value of this name is next counter value. The counter is incremented
	void AddName(const string& module_name, const char* name, bool is_export);

	// The value of this name is set to val. The counter will
	// be set to -1 to indicate that we are assigning explicit values 
=======
	// The value of this name is next internal counter value, starting
	// with zero. The internal counter is incremented.
	void AddName(const string& module_name, const char* name, bool is_export);

	// The value of this name is set to val. Once a value has been
	// explicitly assigned using this method, no further names can be
	// added that aren't likewise explicitly initalized.
>>>>>>> cde60768
	void AddName(const string& module_name, const char* name, bro_int_t val, bool is_export);

	// -1 indicates not found.
	bro_int_t Lookup(const string& module_name, const char* name);
	const char* Lookup(bro_int_t value); // Returns 0 if not found

protected:
	DECLARE_SERIAL(EnumType)

<<<<<<< HEAD
	void AddNameInternal(const string& module_name, const char* name, bro_int_t val, bool is_export);

	typedef std::map< const char*, bro_int_t, ltstr > NameMap;
	NameMap names;
	// counter is initialized to 0 and incremented on every implicit
	// auto-increment name that gets added (thus its > 0 if auto-increment 
	// is used). 
	// If an explicit value is specified, the counter is set to -1
	// This way counter can be used to prevent mixing of auto-increment 
	// and explicit enumerator specification
	bro_int_t counter;
=======
	virtual void AddNameInternal(const string& module_name,
			const char* name, bro_int_t val, bool is_export);

	typedef std::map< const char*, bro_int_t, ltstr > NameMap;
	NameMap names;

	// The counter is initialized to 0 and incremented on every implicit
	// auto-increment name that gets added (thus its > 0 if
	// auto-increment is used).  Once an explicit value has been
	// specified, the counter is set to -1. This way counter can be used
	// as a flag to prevent mixing of auto-increment and explicit
	// enumerator specifications.
	bro_int_t counter;
};

class CommentedEnumType: public EnumType {
public:
	CommentedEnumType() {}
	~CommentedEnumType();

	void DescribeReST(ODesc* d) const;
	void AddComment(const string& module_name, const char* name,
			std::list<std::string>* comments);

protected:
	// This overriden method does not install the given ID name into a
	// scope and it also does not do any kind of checking that the
	// provided name already exists.
	void AddNameInternal(const string& module_name, const char* name,
			bro_int_t val, bool is_export);

	// Comments are only filled when in "documentation mode".
	typedef std::map< const char*, std::list<std::string>*, ltstr > CommentMap;
	CommentMap comments;
>>>>>>> cde60768
};

class VectorType : public BroType {
public:
	VectorType(BroType* t);
	virtual ~VectorType();
	BroType* YieldType()	{ return yield_type; }

	int MatchesIndex(ListExpr*& index) const;

	// Returns true if this table type is "unspecified", which is what one
	// gets using an empty "vector()" constructor.
	bool IsUnspecifiedVector() const;

protected:
	VectorType()	{ yield_type = 0; }

	DECLARE_SERIAL(VectorType)

	BroType* yield_type;
};


// Returns the given type refinement, or error_type() if it's illegal.
extern BroType* refine_type(TypeList* base, type_decl_list* refinements);

// Returns the BRO basic (non-parameterized) type with the given type.
extern BroType* base_type(TypeTag tag);

// Returns the BRO basic error type.
inline BroType* error_type()	{ return base_type(TYPE_ERROR); }

// True if the two types are equivalent.  If is_init is true then the
// test is done in the context of an initialization.
extern int same_type(const BroType* t1, const BroType* t2, int is_init=0);

// True if the two attribute lists are equivalent.
extern int same_attrs(const Attributes* a1, const Attributes* a2);

// Returns true if the record sub_rec can be promoted to the record
// super_rec.
extern int record_promotion_compatible(const RecordType* super_rec,
					const RecordType* sub_rec);

// If the given BroType is a TypeList with just one element, returns
// that element, otherwise returns the type.
extern const BroType* flatten_type(const BroType* t);
extern BroType* flatten_type(BroType* t);

// Returns the "maximum" of two type tags, in a type-promotion sense.
extern TypeTag max_type(TypeTag t1, TypeTag t2);

// Given two types, returns the "merge", in which promotable types
// are promoted to the maximum of the two.  Returns nil (and generates
// an error message) if the types are incompatible.
extern BroType* merge_types(const BroType* t1, const BroType* t2);

// Given a list of expressions, returns a (ref'd) type reflecting
// a merged type consistent across all of them, or nil if this
// cannot be done.
BroType* merge_type_list(ListExpr* elements);

// Given an expression, infer its type when used for an initialization.
extern BroType* init_type(Expr* init);

// True if the given type tag corresponds to an integral type.
#define IsIntegral(t)	(t == TYPE_INT || t == TYPE_COUNT || t == TYPE_COUNTER)

// True if the given type tag corresponds to an arithmetic type.
#define IsArithmetic(t)	(IsIntegral(t) || t == TYPE_DOUBLE)

// True if the given type tag corresponds to a boolean type.
#define IsBool(t)	(t == TYPE_BOOL)

// True if the given type tag corresponds to an interval type.
#define IsInterval(t)	(t == TYPE_INTERVAL)

// True if the given type tag corresponds to a record type.
#define IsRecord(t)	(t == TYPE_RECORD || t == TYPE_UNION)

// True if the given type tag corresponds to a function type.
#define IsFunc(t)	(t == TYPE_FUNC)

// True if the given type tag corresponds to mutable type.
#define IsMutable(t)	\
	(t == TYPE_RECORD || t == TYPE_TABLE || t == TYPE_VECTOR)

// True if the given type type is a vector.
#define IsVector(t)	(t == TYPE_VECTOR)

// True if the given type type is a string.
#define IsString(t)	(t == TYPE_STRING)

// True if the given type tag corresponds to type that can be assigned to.
extern int is_assignable(BroType* t);

// True if the given type tag corresponds to the error type.
#define IsErrorType(t)	(t == TYPE_ERROR)

// True if both tags are integral types.
#define BothIntegral(t1, t2) (IsIntegral(t1) && IsIntegral(t2))

// True if both tags are arithmetic types.
#define BothArithmetic(t1, t2) (IsArithmetic(t1) && IsArithmetic(t2))

// True if either tags is an arithmetic type.
#define EitherArithmetic(t1, t2) (IsArithmetic(t1) || IsArithmetic(t2))

// True if both tags are boolean types.
#define BothBool(t1, t2) (IsBool(t1) && IsBool(t2))

// True if both tags are interval types.
#define BothInterval(t1, t2) (IsInterval(t1) && IsInterval(t2))

// True if both tags are string types.
#define BothString(t1, t2) (IsString(t1) && IsString(t2))

// True if either tag is the error type.
#define EitherError(t1, t2) (IsErrorType(t1) || IsErrorType(t2))

#endif<|MERGE_RESOLUTION|>--- conflicted
+++ resolved
@@ -514,13 +514,6 @@
 	EnumType();
 	~EnumType();
 
-<<<<<<< HEAD
-	// The value of this name is next counter value. The counter is incremented
-	void AddName(const string& module_name, const char* name, bool is_export);
-
-	// The value of this name is set to val. The counter will
-	// be set to -1 to indicate that we are assigning explicit values 
-=======
 	// The value of this name is next internal counter value, starting
 	// with zero. The internal counter is incremented.
 	void AddName(const string& module_name, const char* name, bool is_export);
@@ -528,7 +521,6 @@
 	// The value of this name is set to val. Once a value has been
 	// explicitly assigned using this method, no further names can be
 	// added that aren't likewise explicitly initalized.
->>>>>>> cde60768
 	void AddName(const string& module_name, const char* name, bro_int_t val, bool is_export);
 
 	// -1 indicates not found.
@@ -538,19 +530,6 @@
 protected:
 	DECLARE_SERIAL(EnumType)
 
-<<<<<<< HEAD
-	void AddNameInternal(const string& module_name, const char* name, bro_int_t val, bool is_export);
-
-	typedef std::map< const char*, bro_int_t, ltstr > NameMap;
-	NameMap names;
-	// counter is initialized to 0 and incremented on every implicit
-	// auto-increment name that gets added (thus its > 0 if auto-increment 
-	// is used). 
-	// If an explicit value is specified, the counter is set to -1
-	// This way counter can be used to prevent mixing of auto-increment 
-	// and explicit enumerator specification
-	bro_int_t counter;
-=======
 	virtual void AddNameInternal(const string& module_name,
 			const char* name, bro_int_t val, bool is_export);
 
@@ -585,7 +564,6 @@
 	// Comments are only filled when in "documentation mode".
 	typedef std::map< const char*, std::list<std::string>*, ltstr > CommentMap;
 	CommentMap comments;
->>>>>>> cde60768
 };
 
 class VectorType : public BroType {
