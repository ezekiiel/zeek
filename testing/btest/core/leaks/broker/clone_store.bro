--- conflicted
+++ resolved
@@ -1,8 +1,5 @@
 # @TEST-SERIALIZE: brokercomm
-<<<<<<< HEAD
-=======
 # @TEST-REQUIRES: grep -q ENABLE_BROKER:BOOL=true $BUILD/CMakeCache.txt
->>>>>>> 04d41dce
 # @TEST-REQUIRES: bro --help 2>&1 | grep -q mem-leaks
 # @TEST-GROUP: leak
 
