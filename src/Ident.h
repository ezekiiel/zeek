// $Id: Ident.h 6219 2008-10-01 05:39:07Z vern $
//
// See the file "COPYING" in the main distribution directory for copyright.

#ifndef ident_h
#define ident_h

#include "TCP.h"
#include "ContentLine.h"

class Ident_Analyzer : public TCP_ApplicationAnalyzer {
public:
	Ident_Analyzer(Connection* conn);
	virtual void Done();

	virtual void DeliverStream(int length, const u_char* data, bool is_orig);
<<<<<<< HEAD
	virtual int RewritingTrace()
		{
		return BifConst::rewriting_ident_trace ||
			TCP_ApplicationAnalyzer::RewritingTrace();
		}
=======
>>>>>>> cde60768

	static Analyzer* InstantiateAnalyzer(Connection* conn)
		{ return new Ident_Analyzer(conn); }

	static bool Available()
		{ return ident_request || ident_reply || ident_error; }

protected:
	const char* ParsePair(const char* line, const char* end_of_line,
				int& p1, int &p2);
	const char* ParsePort(const char* line, const char* end_of_line,
				int& pn);

	void BadRequest(int length, const char* line);
	void BadReply(int length, const char* line);

	ContentLine_Analyzer* orig_ident;
	ContentLine_Analyzer* resp_ident;

	unsigned int did_deliver:1;
	unsigned int did_bad_reply:1;
};

#endif<|MERGE_RESOLUTION|>--- conflicted
+++ resolved
@@ -14,14 +14,6 @@
 	virtual void Done();
 
 	virtual void DeliverStream(int length, const u_char* data, bool is_orig);
-<<<<<<< HEAD
-	virtual int RewritingTrace()
-		{
-		return BifConst::rewriting_ident_trace ||
-			TCP_ApplicationAnalyzer::RewritingTrace();
-		}
-=======
->>>>>>> cde60768
 
 	static Analyzer* InstantiateAnalyzer(Connection* conn)
 		{ return new Ident_Analyzer(conn); }
