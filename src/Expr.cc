// See the file "COPYING" in the main distribution directory for copyright.

#include "zeek-config.h"

#include "Expr.h"
#include "Event.h"
#include "Frame.h"
#include "Func.h"
#include "RE.h"
#include "Scope.h"
#include "Stmt.h"
#include "EventRegistry.h"
#include "Net.h"
#include "Traverse.h"
#include "Trigger.h"
#include "IPAddr.h"

#include "broker/Data.h"

const char* expr_name(BroExprTag t)
	{
	static const char* expr_names[int(NUM_EXPRS)] = {
		"name", "const",
		"(*)",
		"++", "--", "!", "~", "+", "-",
		"+", "-", "+=", "-=", "*", "/", "%",
		"&", "|", "^",
		"&&", "||",
		"<", "<=", "==", "!=", ">=", ">", "?:", "ref",
		"=", "~", "[]", "$", "?$", "[=]",
		"table()", "set()", "vector()",
		"$=", "in", "<<>>",
		"()", "event", "schedule",
		"coerce", "record_coerce", "table_coerce",
		"sizeof", "flatten", "cast", "is", "[:]="
	};

	if ( int(t) >= NUM_EXPRS )
		{
		static char errbuf[512];

		// This isn't quite right - we return a static buffer,
		// so multiple calls to expr_name() could lead to confusion
		// by overwriting the buffer.  But oh well.
		snprintf(errbuf, sizeof(errbuf),
				"%d: not an expression tag", int(t));
		return errbuf;
		}

	return expr_names[int(t)];
	}

Expr::Expr(BroExprTag arg_tag)
	{
	tag = arg_tag;
	type = 0;
	paren = 0;

	SetLocationInfo(&start_location, &end_location);
	}

Expr::~Expr()
	{
	Unref(type);
	}

int Expr::CanAdd() const
	{
	return 0;
	}

int Expr::CanDel() const
	{
	return 0;
	}

void Expr::Add(Frame* /* f */)
	{
	Internal("Expr::Delete called");
	}

void Expr::Delete(Frame* /* f */)
	{
	Internal("Expr::Delete called");
	}

Expr* Expr::MakeLvalue()
	{
	if ( ! IsError() )
		ExprError("can't be assigned to");
	return this;
	}

void Expr::EvalIntoAggregate(const BroType* /* t */, Val* /* aggr */,
				Frame* /* f */) const
	{
	Internal("Expr::EvalIntoAggregate called");
	}

void Expr::Assign(Frame* /* f */, Val* /* v */)
	{
	Internal("Expr::Assign called");
	}

BroType* Expr::InitType() const
	{
	return type->Ref();
	}

int Expr::IsRecordElement(TypeDecl* /* td */) const
	{
	return 0;
	}

int Expr::IsPure() const
	{
	return 1;
	}

Val* Expr::InitVal(const BroType* t, Val* aggr) const
	{
	if ( aggr )
		{
		Error("bad initializer");
		return 0;
		}

	if ( IsError() )
		return 0;

	return check_and_promote(Eval(0), t, 1);
	}

void Expr::SetError(const char* msg)
	{
	Error(msg);
	SetError();
	}

void Expr::Describe(ODesc* d) const
	{
	if ( IsParen() && ! d->IsBinary() )
		d->Add("(");

	if ( d->IsPortable() || d->IsBinary() )
		AddTag(d);

	ExprDescribe(d);

	if ( IsParen() && ! d->IsBinary() )
		d->Add(")");
	}

void Expr::AddTag(ODesc* d) const
	{
	if ( d->IsBinary() )
		d->Add(int(Tag()));
	else
		d->AddSP(expr_name(Tag()));
	}

void Expr::Canonicize()
	{
	}

void Expr::SetType(BroType* t)
	{
	if ( ! type || type->Tag() != TYPE_ERROR )
		{
		Unref(type);
		type = t;
		}
	else
		Unref(t);
	}

void Expr::ExprError(const char msg[])
	{
	Error(msg);
	SetError();
	}

void Expr::RuntimeError(const std::string& msg) const
	{
	reporter->ExprRuntimeError(this, "%s", msg.data());
	}

void Expr::RuntimeErrorWithCallStack(const std::string& msg) const
	{
	auto rcs = render_call_stack();

	if ( rcs.empty() )
		reporter->ExprRuntimeError(this, "%s", msg.data());
	else
		{
		ODesc d;
		d.SetShort();
		Describe(&d);
		reporter->RuntimeError(GetLocationInfo(), "%s, expression: %s, call stack: %s",
		                       msg.data(), d.Description(), rcs.data());
		}
	}

NameExpr::NameExpr(ID* arg_id, bool const_init) : Expr(EXPR_NAME)
	{
	id = arg_id;
	in_const_init = const_init;

	if ( id->AsType() )
		SetType(new TypeType(id->AsType()));
	else
		SetType(id->Type()->Ref());

	EventHandler* h = event_registry->Lookup(id->Name());
	if ( h )
		h->SetUsed();
	}

NameExpr::~NameExpr()
	{
	Unref(id);
	}

Val* NameExpr::Eval(Frame* f) const
	{
	Val* v;

	if ( id->AsType() )
		return new Val(id->AsType(), true);

	if ( id->IsGlobal() )
		v = id->ID_Val();

	else if ( f )
		v = f->GetElement(id);

	else
		// No frame - evaluating for Simplify() purposes
		return 0;

	if ( v )
		return v->Ref();
	else
		{
		RuntimeError("value used but not set");
		return 0;
		}
	}

Expr* NameExpr::MakeLvalue()
	{
	if ( id->AsType() )
		ExprError("Type name is not an lvalue");

	if ( id->IsConst() && ! in_const_init )
		ExprError("const is not a modifiable lvalue");

	if ( id->IsOption() && ! in_const_init )
		ExprError("option is not a modifiable lvalue");

	return new RefExpr(this);
	}

void NameExpr::Assign(Frame* f, Val* v)
	{
	if ( id->IsGlobal() )
		id->SetVal(v);
	else
		f->SetElement(id, v);
	}

int NameExpr::IsPure() const
	{
	return id->IsConst();
	}

TraversalCode NameExpr::Traverse(TraversalCallback* cb) const
	{
	TraversalCode tc = cb->PreExpr(this);
	HANDLE_TC_EXPR_PRE(tc);

	tc = id->Traverse(cb);
	HANDLE_TC_EXPR_PRE(tc);

	tc = cb->PostExpr(this);
	HANDLE_TC_EXPR_POST(tc);
	}


void NameExpr::ExprDescribe(ODesc* d) const
	{
	if ( d->IsReadable() )
		d->Add(id->Name());
	else
		{
		if ( d->IsPortable() )
			d->Add(id->Name());
		else
			d->AddCS(id->Name());
		}
	}

ConstExpr::ConstExpr(Val* arg_val) : Expr(EXPR_CONST)
	{
	val = arg_val;

	if ( val->Type()->Tag() == TYPE_LIST && val->AsListVal()->Length() == 1 )
		{
		val = val->AsListVal()->Index(0);
		val->Ref();
		Unref(arg_val);
		}

	SetType(val->Type()->Ref());
	}

ConstExpr::~ConstExpr()
	{
	Unref(val);
	}

void ConstExpr::ExprDescribe(ODesc* d) const
	{
	val->Describe(d);
	}

Val* ConstExpr::Eval(Frame* /* f */) const
	{
	return Value()->Ref();
	}

TraversalCode ConstExpr::Traverse(TraversalCallback* cb) const
	{
	TraversalCode tc = cb->PreExpr(this);
	HANDLE_TC_EXPR_PRE(tc);

	tc = cb->PostExpr(this);
	HANDLE_TC_EXPR_POST(tc);
	}

UnaryExpr::UnaryExpr(BroExprTag arg_tag, Expr* arg_op) : Expr(arg_tag)
	{
	op = arg_op;
	if ( op->IsError() )
		SetError();
	}

UnaryExpr::~UnaryExpr()
	{
	Unref(op);
	}

Val* UnaryExpr::Eval(Frame* f) const
	{
	if ( IsError() )
		return 0;

	Val* v = op->Eval(f);

	if ( ! v )
		return 0;

	if ( is_vector(v) && Tag() != EXPR_IS && Tag() != EXPR_CAST )
		{
		VectorVal* v_op = v->AsVectorVal();
		VectorType* out_t;
		if ( Type()->Tag() == TYPE_ANY )
			out_t = v->Type()->AsVectorType();
		else
			out_t = Type()->AsVectorType();

		VectorVal* result = new VectorVal(out_t);

		for ( unsigned int i = 0; i < v_op->Size(); ++i )
			{
			Val* v_i = v_op->Lookup(i);
			result->Assign(i, v_i ? Fold(v_i) : 0);
			}

		Unref(v);
		return result;
		}
	else
		{
		Val* result = Fold(v);
		Unref(v);
		return result;
		}
	}

int UnaryExpr::IsPure() const
	{
	return op->IsPure();
	}

TraversalCode UnaryExpr::Traverse(TraversalCallback* cb) const
	{
	TraversalCode tc = cb->PreExpr(this);
	HANDLE_TC_EXPR_PRE(tc);

	tc = op->Traverse(cb);
	HANDLE_TC_EXPR_PRE(tc);

	tc = cb->PostExpr(this);
	HANDLE_TC_EXPR_POST(tc);
	}

Val* UnaryExpr::Fold(Val* v) const
	{
	return v->Ref();
	}

void UnaryExpr::ExprDescribe(ODesc* d) const
	{
	bool is_coerce =
		Tag() == EXPR_ARITH_COERCE || Tag() == EXPR_RECORD_COERCE ||
		Tag() == EXPR_TABLE_COERCE;

	if ( d->IsReadable() )
		{
		if ( is_coerce )
			d->Add("(coerce ");
		else if ( Tag() == EXPR_FLATTEN )
			d->Add("flatten ");
		else if ( Tag() != EXPR_REF )
			d->Add(expr_name(Tag()));
		}

	op->Describe(d);

	if ( d->IsReadable() && is_coerce )
		{
		d->Add(" to ");
		Type()->Describe(d);
		d->Add(")");
		}
	}

BinaryExpr::~BinaryExpr()
	{
	Unref(op1);
	Unref(op2);
	}

Val* BinaryExpr::Eval(Frame* f) const
	{
	if ( IsError() )
		return 0;

	Val* v1 = op1->Eval(f);
	if ( ! v1 )
		return 0;

	Val* v2 = op2->Eval(f);
	if ( ! v2 )
		{
		Unref(v1);
		return 0;
		}

	Val* result = 0;

	int is_vec1 = is_vector(v1);
	int is_vec2 = is_vector(v2);

	if ( is_vec1 && is_vec2 )
		{ // fold pairs of elements
		VectorVal* v_op1 = v1->AsVectorVal();
		VectorVal* v_op2 = v2->AsVectorVal();

		if ( v_op1->Size() != v_op2->Size() )
			{
			RuntimeError("vector operands are of different sizes");
			return 0;
			}

		VectorVal* v_result = new VectorVal(Type()->AsVectorType());

		for ( unsigned int i = 0; i < v_op1->Size(); ++i )
			{
			if ( v_op1->Lookup(i) && v_op2->Lookup(i) )
				v_result->Assign(i,
						 Fold(v_op1->Lookup(i),
						      v_op2->Lookup(i)));
			else
				v_result->Assign(i, 0);
			// SetError("undefined element in vector operation");
			}

		Unref(v1);
		Unref(v2);
		return v_result;
		}

	if ( IsVector(Type()->Tag()) && (is_vec1 || is_vec2) )
		{ // fold vector against scalar
		VectorVal* vv = (is_vec1 ? v1 : v2)->AsVectorVal();
		VectorVal* v_result = new VectorVal(Type()->AsVectorType());

		for ( unsigned int i = 0; i < vv->Size(); ++i )
			{
			Val* vv_i = vv->Lookup(i);
			if ( vv_i )
				v_result->Assign(i,
					 is_vec1 ?
						 Fold(vv_i, v2) : Fold(v1, vv_i));
			else
				v_result->Assign(i, 0);

			// SetError("Undefined element in vector operation");
			}

		Unref(v1);
		Unref(v2);
		return v_result;
		}

	// scalar op scalar
	result = Fold(v1, v2);

	Unref(v1);
	Unref(v2);
	return result;
	}

int BinaryExpr::IsPure() const
	{
	return op1->IsPure() && op2->IsPure();
	}

TraversalCode BinaryExpr::Traverse(TraversalCallback* cb) const
	{
	TraversalCode tc = cb->PreExpr(this);
	HANDLE_TC_EXPR_PRE(tc);

	tc = op1->Traverse(cb);
	HANDLE_TC_EXPR_PRE(tc);

	tc = op2->Traverse(cb);
	HANDLE_TC_EXPR_PRE(tc);

	tc = cb->PostExpr(this);
	HANDLE_TC_EXPR_POST(tc);
	}

void BinaryExpr::ExprDescribe(ODesc* d) const
	{
	op1->Describe(d);

	d->SP();
	if ( d->IsReadable() )
		d->AddSP(expr_name(Tag()));

	op2->Describe(d);
	}

Val* BinaryExpr::Fold(Val* v1, Val* v2) const
	{
	InternalTypeTag it = v1->Type()->InternalType();

	if ( it == TYPE_INTERNAL_STRING )
		return StringFold(v1, v2);

	if ( v1->Type()->Tag() == TYPE_PATTERN )
		return PatternFold(v1, v2);

	if ( v1->Type()->IsSet() )
		return SetFold(v1, v2);

	if ( it == TYPE_INTERNAL_ADDR )
		return AddrFold(v1, v2);

	if ( it == TYPE_INTERNAL_SUBNET )
		return SubNetFold(v1, v2);

	bro_int_t i1 = 0, i2 = 0, i3 = 0;
	bro_uint_t u1 = 0, u2 = 0, u3 = 0;
	double d1 = 0.0, d2 = 0.0, d3 = 0.0;
	int is_integral = 0;
	int is_unsigned = 0;

	if ( it == TYPE_INTERNAL_INT )
		{
		i1 = v1->InternalInt();
		i2 = v2->InternalInt();
		++is_integral;
		}
	else if ( it == TYPE_INTERNAL_UNSIGNED )
		{
		u1 = v1->InternalUnsigned();
		u2 = v2->InternalUnsigned();
		++is_unsigned;
		}
	else if ( it == TYPE_INTERNAL_DOUBLE )
		{
		d1 = v1->InternalDouble();
		d2 = v2->InternalDouble();
		}
	else
		RuntimeErrorWithCallStack("bad type in BinaryExpr::Fold");

	switch ( tag ) {
#define DO_INT_FOLD(op) \
	if ( is_integral ) \
		i3 = i1 op i2; \
	else if ( is_unsigned ) \
		u3 = u1 op u2; \
	else \
		RuntimeErrorWithCallStack("bad type in BinaryExpr::Fold");

#define DO_UINT_FOLD(op) \
	if ( is_unsigned ) \
		u3 = u1 op u2; \
	else \
		RuntimeErrorWithCallStack("bad type in BinaryExpr::Fold");

#define DO_FOLD(op) \
	if ( is_integral ) \
		i3 = i1 op i2; \
	else if ( is_unsigned ) \
		u3 = u1 op u2; \
	else \
		d3 = d1 op d2;

#define DO_INT_VAL_FOLD(op) \
	if ( is_integral ) \
		i3 = i1 op i2; \
	else if ( is_unsigned ) \
		i3 = u1 op u2; \
	else \
		i3 = d1 op d2;

	case EXPR_ADD:		DO_FOLD(+); break;
	case EXPR_ADD_TO:	DO_FOLD(+); break;
	case EXPR_SUB:		DO_FOLD(-); break;
	case EXPR_REMOVE_FROM:	DO_FOLD(-); break;
	case EXPR_TIMES:	DO_FOLD(*); break;
	case EXPR_DIVIDE:
		{
		if ( is_integral )
			{
			if ( i2 == 0 )
				RuntimeError("division by zero");

			i3 = i1 / i2;
			}

		else if ( is_unsigned )
			{
			if ( u2 == 0 )
				RuntimeError("division by zero");

			u3 = u1 / u2;
			}
		else
			{
			if ( d2 == 0 )
				RuntimeError("division by zero");

			d3 = d1 / d2;
			}

		}
		break;

	case EXPR_MOD:
		{
		if ( is_integral )
			{
			if ( i2 == 0 )
				RuntimeError("modulo by zero");

			i3 = i1 % i2;
			}

		else if ( is_unsigned )
			{
			if ( u2 == 0 )
				RuntimeError("modulo by zero");

			u3 = u1 % u2;
			}

		else
			RuntimeErrorWithCallStack("bad type in BinaryExpr::Fold");
		}

		break;

	case EXPR_AND:		DO_UINT_FOLD(&); break;
	case EXPR_OR:		DO_UINT_FOLD(|); break;
	case EXPR_XOR:		DO_UINT_FOLD(^); break;

	case EXPR_AND_AND:	DO_INT_FOLD(&&); break;
	case EXPR_OR_OR:	DO_INT_FOLD(||); break;

	case EXPR_LT:		DO_INT_VAL_FOLD(<); break;
	case EXPR_LE:		DO_INT_VAL_FOLD(<=); break;
	case EXPR_EQ:		DO_INT_VAL_FOLD(==); break;
	case EXPR_NE:		DO_INT_VAL_FOLD(!=); break;
	case EXPR_GE:		DO_INT_VAL_FOLD(>=); break;
	case EXPR_GT:		DO_INT_VAL_FOLD(>); break;

	default:
		BadTag("BinaryExpr::Fold", expr_name(tag));
	}

	BroType* ret_type = type;
	if ( IsVector(ret_type->Tag()) )
	     ret_type = ret_type->YieldType();

	if ( ret_type->Tag() == TYPE_INTERVAL )
		return new IntervalVal(d3, 1.0);
	else if ( ret_type->InternalType() == TYPE_INTERNAL_DOUBLE )
		return new Val(d3, ret_type->Tag());
	else if ( ret_type->InternalType() == TYPE_INTERNAL_UNSIGNED )
		return val_mgr->GetCount(u3);
	else if ( ret_type->Tag() == TYPE_BOOL )
		return val_mgr->GetBool(i3);
	else
		return val_mgr->GetInt(i3);
	}

Val* BinaryExpr::StringFold(Val* v1, Val* v2) const
	{
	const BroString* s1 = v1->AsString();
	const BroString* s2 = v2->AsString();
	int result = 0;

	switch ( tag ) {
#undef DO_FOLD
#define DO_FOLD(sense) { result = Bstr_cmp(s1, s2) sense 0; break; }

	case EXPR_LT:		DO_FOLD(<)
	case EXPR_LE:		DO_FOLD(<=)
	case EXPR_EQ:		DO_FOLD(==)
	case EXPR_NE:		DO_FOLD(!=)
	case EXPR_GE:		DO_FOLD(>=)
	case EXPR_GT:		DO_FOLD(>)

	case EXPR_ADD:
	case EXPR_ADD_TO:
		{
		vector<const BroString*> strings;
		strings.push_back(s1);
		strings.push_back(s2);

		return new StringVal(concatenate(strings));
		}

	default:
		BadTag("BinaryExpr::StringFold", expr_name(tag));
	}

	return val_mgr->GetBool(result);
	}


Val* BinaryExpr::PatternFold(Val* v1, Val* v2) const
	{
	const RE_Matcher* re1 = v1->AsPattern();
	const RE_Matcher* re2 = v2->AsPattern();

	if ( tag != EXPR_AND && tag != EXPR_OR )
		BadTag("BinaryExpr::PatternFold");

	RE_Matcher* res = tag == EXPR_AND ?
		RE_Matcher_conjunction(re1, re2) :
		RE_Matcher_disjunction(re1, re2);

	return new PatternVal(res);
	}

Val* BinaryExpr::SetFold(Val* v1, Val* v2) const
	{
	TableVal* tv1 = v1->AsTableVal();
	TableVal* tv2 = v2->AsTableVal();
	TableVal* result;
	bool res = false;

	switch ( tag ) {
	case EXPR_AND:
		return tv1->Intersect(tv2);

	case EXPR_OR:
		result = v1->Clone()->AsTableVal();

		if ( ! tv2->AddTo(result, false, false) )
			reporter->InternalError("set union failed to type check");
		return result;

	case EXPR_SUB:
		result = v1->Clone()->AsTableVal();

		if ( ! tv2->RemoveFrom(result) )
			reporter->InternalError("set difference failed to type check");
		return result;

	case EXPR_EQ:
		res = tv1->EqualTo(tv2);
		break;

	case EXPR_NE:
		res = ! tv1->EqualTo(tv2);
		break;

	case EXPR_LT:
		res = tv1->IsSubsetOf(tv2) && tv1->Size() < tv2->Size();
		break;

	case EXPR_LE:
		res = tv1->IsSubsetOf(tv2);
		break;

	case EXPR_GE:
	case EXPR_GT:
		// These should't happen due to canonicalization.
		reporter->InternalError("confusion over canonicalization in set comparison");
		break;

	default:
		BadTag("BinaryExpr::SetFold", expr_name(tag));
		return 0;
	}

	return val_mgr->GetBool(res);
	}

Val* BinaryExpr::AddrFold(Val* v1, Val* v2) const
	{
	IPAddr a1 = v1->AsAddr();
	IPAddr a2 = v2->AsAddr();
	int result = 0;

	switch ( tag ) {

	case EXPR_LT:
		result = a1 < a2;
		break;
	case EXPR_LE:
		result = a1 < a2 || a1 == a2;
		break;
	case EXPR_EQ:
		result = a1 == a2;
		break;
	case EXPR_NE:
		result = a1 != a2;
		break;
	case EXPR_GE:
		result = ! ( a1 < a2 );
		break;
	case EXPR_GT:
		result = ( ! ( a1 < a2 ) ) && ( a1 != a2 );
		break;

	default:
		BadTag("BinaryExpr::AddrFold", expr_name(tag));
	}

	return val_mgr->GetBool(result);
	}

Val* BinaryExpr::SubNetFold(Val* v1, Val* v2) const
	{
	const IPPrefix& n1 = v1->AsSubNet();
	const IPPrefix& n2 = v2->AsSubNet();

	bool result = ( n1 == n2 ) ? true : false;

	if ( tag == EXPR_NE )
		result = ! result;

	return val_mgr->GetBool(result);
	}

void BinaryExpr::SwapOps()
	{
	// We could check here whether the operator is commutative.
	Expr* t = op1;
	op1 = op2;
	op2 = t;
	}

void BinaryExpr::PromoteOps(TypeTag t)
	{
	TypeTag bt1 = op1->Type()->Tag();
	TypeTag bt2 = op2->Type()->Tag();

	bool is_vec1 = IsVector(bt1);
	bool is_vec2 = IsVector(bt2);

	if ( is_vec1 )
		bt1 = op1->Type()->AsVectorType()->YieldType()->Tag();
	if ( is_vec2 )
		bt2 = op2->Type()->AsVectorType()->YieldType()->Tag();

	if ( (is_vec1 || is_vec2) && ! (is_vec1 && is_vec2) )
		reporter->Warning("mixing vector and scalar operands is deprecated");

	if ( bt1 != t )
		op1 = new ArithCoerceExpr(op1, t);
	if ( bt2 != t )
		op2 = new ArithCoerceExpr(op2, t);
	}

void BinaryExpr::PromoteType(TypeTag t, bool is_vector)
	{
	PromoteOps(t);
	SetType(is_vector ? new VectorType(base_type(t)) : base_type(t));
	}

CloneExpr::CloneExpr(Expr* arg_op) : UnaryExpr(EXPR_CLONE, arg_op)
	{
	if ( IsError() )
		return;

	BroType* t = op->Type();
	SetType(t->Ref());
	}

Val* CloneExpr::Eval(Frame* f) const
	{
	if ( IsError() )
		return 0;

	Val* v = op->Eval(f);

	if ( ! v )
		return 0;

	Val* result = Fold(v);
	Unref(v);

	return result;
	}

Val* CloneExpr::Fold(Val* v) const
	{
	return v->Clone();
	}

IncrExpr::IncrExpr(BroExprTag arg_tag, Expr* arg_op)
: UnaryExpr(arg_tag, arg_op->MakeLvalue())
	{
	if ( IsError() )
		return;

	BroType* t = op->Type();

	if ( IsVector(t->Tag()) )
		{
		if ( ! IsIntegral(t->AsVectorType()->YieldType()->Tag()) )
			ExprError("vector elements must be integral for increment operator");
		else
			{
			reporter->Warning("increment/decrement operations for vectors deprecated");
			SetType(t->Ref());
			}
		}
	else
		{
		if ( ! IsIntegral(t->Tag()) )
			ExprError("requires an integral operand");
		else
			SetType(t->Ref());
		}
	}

Val* IncrExpr::DoSingleEval(Frame* f, Val* v) const
	 {
	bro_int_t k = v->CoerceToInt();

	if ( Tag() == EXPR_INCR )
		++k;
	else
		{
		--k;

		if ( k < 0 &&
		     v->Type()->InternalType() == TYPE_INTERNAL_UNSIGNED )
			RuntimeError("count underflow");
		}

	 BroType* ret_type = Type();
	 if ( IsVector(ret_type->Tag()) )
		 ret_type = Type()->YieldType();

	if ( ret_type->Tag() == TYPE_INT )
		return val_mgr->GetInt(k);
	else
		return val_mgr->GetCount(k);
	 }


Val* IncrExpr::Eval(Frame* f) const
	{
	Val* v = op->Eval(f);
	if ( ! v )
		return 0;

	if ( is_vector(v) )
		{
		VectorVal* v_vec = v->AsVectorVal();
		for ( unsigned int i = 0; i < v_vec->Size(); ++i )
			{
			Val* elt = v_vec->Lookup(i);
			if ( elt )
				{
				Val* new_elt = DoSingleEval(f, elt);
				v_vec->Assign(i, new_elt);
				}
			else
				v_vec->Assign(i, 0);
			}
		op->Assign(f, v_vec);
		}

	else
		{
		Val* old_v = v;
		op->Assign(f, v = DoSingleEval(f, old_v));
		Unref(old_v);
		}

	return v->Ref();
	}

int IncrExpr::IsPure() const
	{
	return 0;
	}

ComplementExpr::ComplementExpr(Expr* arg_op) : UnaryExpr(EXPR_COMPLEMENT, arg_op)
	{
	if ( IsError() )
		return;

	BroType* t = op->Type();
	TypeTag bt = t->Tag();

	if ( bt != TYPE_COUNT )
		ExprError("requires \"count\" operand");
	else
		SetType(base_type(TYPE_COUNT));
	}

Val* ComplementExpr::Fold(Val* v) const
	{
	return val_mgr->GetCount(~ v->InternalUnsigned());
	}

NotExpr::NotExpr(Expr* arg_op) : UnaryExpr(EXPR_NOT, arg_op)
	{
	if ( IsError() )
		return;

	BroType* t = op->Type();
	TypeTag bt = t->Tag();

	if ( ! IsIntegral(bt) && bt != TYPE_BOOL )
		ExprError("requires an integral or boolean operand");
	else
		SetType(base_type(TYPE_BOOL));
	}

Val* NotExpr::Fold(Val* v) const
	{
	return val_mgr->GetBool(! v->InternalInt());
	}

PosExpr::PosExpr(Expr* arg_op) : UnaryExpr(EXPR_POSITIVE, arg_op)
	{
	if ( IsError() )
		return;

	BroType* t = op->Type();
	if ( IsVector(t->Tag()) )
		t = t->AsVectorType()->YieldType();
	TypeTag bt = t->Tag();

	BroType* base_result_type = 0;

	if ( IsIntegral(bt) )
		// Promote count and counter to int.
		base_result_type = base_type(TYPE_INT);
	else if ( bt == TYPE_INTERVAL || bt == TYPE_DOUBLE )
		base_result_type = t->Ref();
	else
		ExprError("requires an integral or double operand");

	if ( is_vector(op) )
		SetType(new VectorType(base_result_type));
	else
		SetType(base_result_type);
	}

Val* PosExpr::Fold(Val* v) const
	{
	TypeTag t = v->Type()->Tag();

	if ( t == TYPE_DOUBLE || t == TYPE_INTERVAL || t == TYPE_INT )
		return v->Ref();
	else
		return val_mgr->GetInt(v->CoerceToInt());
	}

NegExpr::NegExpr(Expr* arg_op) : UnaryExpr(EXPR_NEGATE, arg_op)
	{
	if ( IsError() )
		return;

	BroType* t = op->Type();
	if ( IsVector(t->Tag()) )
		t = t->AsVectorType()->YieldType();
	TypeTag bt = t->Tag();

	BroType* base_result_type = 0;

	if ( IsIntegral(bt) )
		// Promote count and counter to int.
		base_result_type = base_type(TYPE_INT);
	else if ( bt == TYPE_INTERVAL || bt == TYPE_DOUBLE )
		base_result_type = t->Ref();
	else
		ExprError("requires an integral or double operand");

	if ( is_vector(op) )
		SetType(new VectorType(base_result_type));
	else
		SetType(base_result_type);
	}

Val* NegExpr::Fold(Val* v) const
	{
	if ( v->Type()->Tag() == TYPE_DOUBLE )
		return new Val(- v->InternalDouble(), v->Type()->Tag());
	else if ( v->Type()->Tag() == TYPE_INTERVAL )
		return new IntervalVal(- v->InternalDouble(), 1.0);
	else
		return val_mgr->GetInt(- v->CoerceToInt());
	}

SizeExpr::SizeExpr(Expr* arg_op) : UnaryExpr(EXPR_SIZE, arg_op)
	{
	if ( IsError() )
		return;

	if ( op->Type()->InternalType() == TYPE_INTERNAL_DOUBLE )
		SetType(base_type(TYPE_DOUBLE));
	else
		SetType(base_type(TYPE_COUNT));
	}

Val* SizeExpr::Eval(Frame* f) const
	{
	Val* v = op->Eval(f);
	if ( ! v )
		return 0;

	Val* result = Fold(v);
	Unref(v);
	return result;
	}

Val* SizeExpr::Fold(Val* v) const
	{
	return v->SizeVal();
	}

AddExpr::AddExpr(Expr* arg_op1, Expr* arg_op2)
: BinaryExpr(EXPR_ADD, arg_op1, arg_op2)
	{
	if ( IsError() )
		return;

	TypeTag bt1 = op1->Type()->Tag();
	if ( IsVector(bt1) )
		bt1 = op1->Type()->AsVectorType()->YieldType()->Tag();

	TypeTag bt2 = op2->Type()->Tag();
	if ( IsVector(bt2) )
		bt2 = op2->Type()->AsVectorType()->YieldType()->Tag();

	BroType* base_result_type = 0;

	if ( bt1 == TYPE_TIME && bt2 == TYPE_INTERVAL )
		base_result_type = base_type(bt1);
	else if ( bt2 == TYPE_TIME && bt1 == TYPE_INTERVAL )
		base_result_type = base_type(bt2);
	else if ( bt1 == TYPE_INTERVAL && bt2 == TYPE_INTERVAL )
		base_result_type = base_type(bt1);
	else if ( BothArithmetic(bt1, bt2) )
		PromoteType(max_type(bt1, bt2), is_vector(op1) || is_vector(op2));
	else if ( BothString(bt1, bt2) )
		base_result_type = base_type(bt1);
	else
		ExprError("requires arithmetic operands");

	if ( base_result_type )
		{
		if ( is_vector(op1) || is_vector(op2) )
			SetType(new VectorType(base_result_type));
		else
			SetType(base_result_type);
		}
	}

void AddExpr::Canonicize()
	{
	if ( expr_greater(op2, op1) ||
	     (op1->Type()->Tag() == TYPE_INTERVAL &&
	      op2->Type()->Tag() == TYPE_TIME) ||
	     (op2->IsConst() && ! is_vector(op2->ExprVal()) && ! op1->IsConst()))
		SwapOps();
	}

AddToExpr::AddToExpr(Expr* arg_op1, Expr* arg_op2)
: BinaryExpr(EXPR_ADD_TO,
             is_vector(arg_op1) ? arg_op1 : arg_op1->MakeLvalue(), arg_op2)
	{
	if ( IsError() )
		return;

	TypeTag bt1 = op1->Type()->Tag();
	TypeTag bt2 = op2->Type()->Tag();

	if ( BothArithmetic(bt1, bt2) )
		PromoteType(max_type(bt1, bt2), is_vector(op1) || is_vector(op2));
	else if ( BothString(bt1, bt2) )
		SetType(base_type(bt1));
	else if ( BothInterval(bt1, bt2) )
		SetType(base_type(bt1));

	else if ( IsVector(bt1) )
		{
		bt1 = op1->Type()->AsVectorType()->YieldType()->Tag();

		if ( IsArithmetic(bt1) )
			{
			if ( IsArithmetic(bt2) )
				{
				if ( bt2 != bt1 )
					op2 = new ArithCoerceExpr(op2, bt1);

				SetType(op1->Type()->Ref());
				}

			else
				ExprError("appending non-arithmetic to arithmetic vector");
			}

		else if ( bt1 != bt2 && bt1 != TYPE_ANY )
			ExprError(fmt("incompatible vector append: %s and %s",
					  type_name(bt1), type_name(bt2)));

		else
			SetType(op1->Type()->Ref());
		}

	else
		ExprError("requires two arithmetic or two string operands");
	}

Val* AddToExpr::Eval(Frame* f) const
	{
	Val* v1 = op1->Eval(f);
	if ( ! v1 )
		return 0;

	Val* v2 = op2->Eval(f);
	if ( ! v2 )
		{
		Unref(v1);
		return 0;
		}

	if ( is_vector(v1) )
		{
		VectorVal* vv = v1->AsVectorVal();
		if ( ! vv->Assign(vv->Size(), v2) )
			RuntimeError("type-checking failed in vector append");
		return v1;
		}

	Val* result = Fold(v1, v2);
	Unref(v1);
	Unref(v2);

	if ( result )
		{
		op1->Assign(f, result);
		return result->Ref();
		}
	else
		return 0;
	}

SubExpr::SubExpr(Expr* arg_op1, Expr* arg_op2)
: BinaryExpr(EXPR_SUB, arg_op1, arg_op2)
	{
	if ( IsError() )
		return;

	const BroType* t1 = op1->Type();
	const BroType* t2 = op2->Type();

	TypeTag bt1 = t1->Tag();
	if ( IsVector(bt1) )
		bt1 = t1->AsVectorType()->YieldType()->Tag();

	TypeTag bt2 = t2->Tag();
	if ( IsVector(bt2) )
		bt2 = t2->AsVectorType()->YieldType()->Tag();

	BroType* base_result_type = 0;

	if ( bt1 == TYPE_TIME && bt2 == TYPE_INTERVAL )
		base_result_type = base_type(bt1);

	else if ( bt1 == TYPE_TIME && bt2 == TYPE_TIME )
		SetType(base_type(TYPE_INTERVAL));

	else if ( bt1 == TYPE_INTERVAL && bt2 == TYPE_INTERVAL )
		base_result_type = base_type(bt1);

	else if ( t1->IsSet() && t2->IsSet() )
		{
		if ( same_type(t1, t2) )
			SetType(op1->Type()->Ref());
		else
			ExprError("incompatible \"set\" operands");
		}

	else if ( BothArithmetic(bt1, bt2) )
		PromoteType(max_type(bt1, bt2), is_vector(op1) || is_vector(op2));

	else
		ExprError("requires arithmetic operands");

	if ( base_result_type )
		{
		if ( is_vector(op1) || is_vector(op2) )
			SetType(new VectorType(base_result_type));
		else
			SetType(base_result_type);
		}
	}

RemoveFromExpr::RemoveFromExpr(Expr* arg_op1, Expr* arg_op2)
: BinaryExpr(EXPR_REMOVE_FROM, arg_op1->MakeLvalue(), arg_op2)
	{
	if ( IsError() )
		return;

	TypeTag bt1 = op1->Type()->Tag();
	TypeTag bt2 = op2->Type()->Tag();

	if ( BothArithmetic(bt1, bt2) )
		PromoteType(max_type(bt1, bt2), is_vector(op1) || is_vector(op2));
	else if ( BothInterval(bt1, bt2) )
		SetType(base_type(bt1));
	else
		ExprError("requires two arithmetic operands");
	}

Val* RemoveFromExpr::Eval(Frame* f) const
	{
	Val* v1 = op1->Eval(f);
	if ( ! v1 )
		return 0;

	Val* v2 = op2->Eval(f);
	if ( ! v2 )
		{
		Unref(v1);
		return 0;
		}

	Val* result = Fold(v1, v2);

	Unref(v1);
	Unref(v2);

	if ( result )
		{
		op1->Assign(f, result);
		return result->Ref();
		}
	else
		return 0;
	}

TimesExpr::TimesExpr(Expr* arg_op1, Expr* arg_op2)
: BinaryExpr(EXPR_TIMES, arg_op1, arg_op2)
	{
	if ( IsError() )
		return;

	Canonicize();

	TypeTag bt1 = op1->Type()->Tag();
	if ( IsVector(bt1) )
		bt1 = op1->Type()->AsVectorType()->YieldType()->Tag();

	TypeTag bt2 = op2->Type()->Tag();
	if ( IsVector(bt2) )
		bt2 = op2->Type()->AsVectorType()->YieldType()->Tag();

	if ( bt1 == TYPE_INTERVAL || bt2 == TYPE_INTERVAL )
		{
		if ( IsArithmetic(bt1) || IsArithmetic(bt2) )
			PromoteType(TYPE_INTERVAL, is_vector(op1) || is_vector(op2) );
		else
			ExprError("multiplication with interval requires arithmetic operand");
		}
	else if ( BothArithmetic(bt1, bt2) )
		PromoteType(max_type(bt1, bt2), is_vector(op1) || is_vector(op2));
	else
		ExprError("requires arithmetic operands");
	}

void TimesExpr::Canonicize()
	{
	if ( expr_greater(op2, op1) || op2->Type()->Tag() == TYPE_INTERVAL ||
	     (op2->IsConst() && ! is_vector(op2->ExprVal()) && ! op1->IsConst()) )
		SwapOps();
	}

DivideExpr::DivideExpr(Expr* arg_op1, Expr* arg_op2)
: BinaryExpr(EXPR_DIVIDE, arg_op1, arg_op2)
	{
	if ( IsError() )
		return;

	TypeTag bt1 = op1->Type()->Tag();
	if ( IsVector(bt1) )
		bt1 = op1->Type()->AsVectorType()->YieldType()->Tag();

	TypeTag bt2 = op2->Type()->Tag();
	if ( IsVector(bt2) )
		bt2 = op2->Type()->AsVectorType()->YieldType()->Tag();

	if ( bt1 == TYPE_INTERVAL || bt2 == TYPE_INTERVAL )
		{
		if ( IsArithmetic(bt1) || IsArithmetic(bt2) )
			PromoteType(TYPE_INTERVAL, is_vector(op1) || is_vector(op2));
		else if ( bt1 == TYPE_INTERVAL && bt2 == TYPE_INTERVAL )
			{
			if ( is_vector(op1) || is_vector(op2) )
				SetType(new VectorType(base_type(TYPE_DOUBLE)));
			else
				SetType(base_type(TYPE_DOUBLE));
			}
		else
			ExprError("division of interval requires arithmetic operand");
		}

	else if ( BothArithmetic(bt1, bt2) )
		PromoteType(max_type(bt1, bt2), is_vector(op1) || is_vector(op2));

	else if ( bt1 == TYPE_ADDR && ! is_vector(op2) &&
		  (bt2 == TYPE_COUNT || bt2 == TYPE_INT) )
		SetType(base_type(TYPE_SUBNET));

	else
		ExprError("requires arithmetic operands");
	}

Val* DivideExpr::AddrFold(Val* v1, Val* v2) const
	{
	uint32 mask;
	if ( v2->Type()->Tag() == TYPE_COUNT )
		mask = static_cast<uint32>(v2->InternalUnsigned());
	else
		mask = static_cast<uint32>(v2->InternalInt());

	auto& a = v1->AsAddr();

	if ( a.GetFamily() == IPv4 )
		{
		if ( mask > 32 )
			RuntimeError(fmt("bad IPv4 subnet prefix length: %" PRIu32, mask));
		}
	else
		{
		if ( mask > 128 )
			RuntimeError(fmt("bad IPv6 subnet prefix length: %" PRIu32, mask));
		}

	return new SubNetVal(a, mask);
	}

ModExpr::ModExpr(Expr* arg_op1, Expr* arg_op2)
: BinaryExpr(EXPR_MOD, arg_op1, arg_op2)
	{
	if ( IsError() )
		return;

	TypeTag bt1 = op1->Type()->Tag();
	if ( IsVector(bt1) )
		bt1 = op1->Type()->AsVectorType()->YieldType()->Tag();

	TypeTag bt2 = op2->Type()->Tag();
	if ( IsVector(bt2) )
		bt2 = op2->Type()->AsVectorType()->YieldType()->Tag();

	if ( BothIntegral(bt1, bt2) )
		PromoteType(max_type(bt1, bt2), is_vector(op1) || is_vector(op2));
	else
		ExprError("requires integral operands");
	}

BoolExpr::BoolExpr(BroExprTag arg_tag, Expr* arg_op1, Expr* arg_op2)
: BinaryExpr(arg_tag, arg_op1, arg_op2)
	{
	if ( IsError() )
		return;

	TypeTag bt1 = op1->Type()->Tag();
	if ( IsVector(bt1) )
		bt1 = op1->Type()->AsVectorType()->YieldType()->Tag();

	TypeTag bt2 = op2->Type()->Tag();
	if ( IsVector(bt2) )
		bt2 = op2->Type()->AsVectorType()->YieldType()->Tag();

	if ( BothBool(bt1, bt2) )
		{
		if ( is_vector(op1) || is_vector(op2) )
			{
			if ( ! (is_vector(op1) && is_vector(op2)) )
				reporter->Warning("mixing vector and scalar operands is deprecated");
			SetType(new VectorType(base_type(TYPE_BOOL)));
			}
		else
			SetType(base_type(TYPE_BOOL));
		}
	else
		ExprError("requires boolean operands");
	}

Val* BoolExpr::DoSingleEval(Frame* f, Val* v1, Expr* op2) const
	{
	if ( ! v1 )
		return 0;

	if ( tag == EXPR_AND_AND )
		{
		if ( v1->IsZero() )
			return v1;
		else
			{
			Unref(v1);
			return op2->Eval(f);
			}
		}

	else
		{
		if ( v1->IsZero() )
			{
			Unref(v1);
			return op2->Eval(f);
			}
		else
			return v1;
		}
	}


Val* BoolExpr::Eval(Frame* f) const
	{
	if ( IsError() )
		return 0;

	Val* v1 = op1->Eval(f);
	if ( ! v1 )
		return 0;

	int is_vec1 = is_vector(op1);
	int is_vec2 = is_vector(op2);

	// Handle scalar op scalar
	if ( ! is_vec1 && ! is_vec2 )
		return DoSingleEval(f, v1, op2);

	// Handle scalar op vector  or  vector op scalar
	// We can't short-circuit everything since we need to eval
	// a vector in order to find out its length.
	if ( ! (is_vec1 && is_vec2) )
		{ // Only one is a vector.
		Val* scalar_v = 0;
		VectorVal* vector_v = 0;

		if ( is_vec1 )
			{
			scalar_v = op2->Eval(f);
			vector_v = v1->AsVectorVal();
			}
		else
			{
			scalar_v = v1;
			vector_v = op2->Eval(f)->AsVectorVal();
			}

		if ( ! scalar_v || ! vector_v )
			return 0;

		VectorVal* result = 0;

		// It's either an EXPR_AND_AND or an EXPR_OR_OR.
		bool is_and = (tag == EXPR_AND_AND);

		if ( scalar_v->IsZero() == is_and )
			{
			result = new VectorVal(Type()->AsVectorType());
			result->Resize(vector_v->Size());
			result->AssignRepeat(0, result->Size(),
						scalar_v);
			}
		else
			result = vector_v->Ref()->AsVectorVal();

		Unref(scalar_v);
		Unref(vector_v);

		return result;
		}

	// Only case remaining: both are vectors.
	Val* v2 = op2->Eval(f);
	if ( ! v2 )
		return 0;

	VectorVal* vec_v1 = v1->AsVectorVal();
	VectorVal* vec_v2 = v2->AsVectorVal();

	if ( vec_v1->Size() != vec_v2->Size() )
		{
		RuntimeError("vector operands have different sizes");
		return 0;
		}

	VectorVal* result = new VectorVal(Type()->AsVectorType());
	result->Resize(vec_v1->Size());

	for ( unsigned int i = 0; i < vec_v1->Size(); ++i )
		{
		Val* op1 = vec_v1->Lookup(i);
		Val* op2 = vec_v2->Lookup(i);
		if ( op1 && op2 )
			{
			bool local_result = (tag == EXPR_AND_AND) ?
				(! op1->IsZero() && ! op2->IsZero()) :
				(! op1->IsZero() || ! op2->IsZero());

			result->Assign(i, val_mgr->GetBool(local_result));
			}
		else
			result->Assign(i, 0);
		}

	Unref(v1);
	Unref(v2);

	return result;
	}

BitExpr::BitExpr(BroExprTag arg_tag, Expr* arg_op1, Expr* arg_op2)
: BinaryExpr(arg_tag, arg_op1, arg_op2)
	{
	if ( IsError() )
		return;

	const BroType* t1 = op1->Type();
	const BroType* t2 = op2->Type();

	TypeTag bt1 = t1->Tag();
	if ( IsVector(bt1) )
		bt1 = t1->AsVectorType()->YieldType()->Tag();

	TypeTag bt2 = t2->Tag();
	if ( IsVector(bt2) )
		bt2 = t2->AsVectorType()->YieldType()->Tag();

	if ( (bt1 == TYPE_COUNT || bt1 == TYPE_COUNTER) &&
	     (bt2 == TYPE_COUNT || bt2 == TYPE_COUNTER) )
		{
		if ( bt1 == TYPE_COUNTER && bt2 == TYPE_COUNTER )
			ExprError("cannot apply a bitwise operator to two \"counter\" operands");
		else if ( is_vector(op1) || is_vector(op2) )
			SetType(new VectorType(base_type(TYPE_COUNT)));
		else
			SetType(base_type(TYPE_COUNT));
		}

	else if ( bt1 == TYPE_PATTERN )
		{
		if ( bt2 != TYPE_PATTERN )
			ExprError("cannot mix pattern and non-pattern operands");
		else if ( tag == EXPR_XOR )
			ExprError("'^' operator does not apply to patterns");
		else
			SetType(base_type(TYPE_PATTERN));
		}

	else if ( t1->IsSet() && t2->IsSet() )
		{
		if ( same_type(t1, t2) )
			SetType(op1->Type()->Ref());
		else
			ExprError("incompatible \"set\" operands");
		}

	else
		ExprError("requires \"count\" or compatible \"set\" operands");
	}

EqExpr::EqExpr(BroExprTag arg_tag, Expr* arg_op1, Expr* arg_op2)
: BinaryExpr(arg_tag, arg_op1, arg_op2)
	{
	if ( IsError() )
		return;

	Canonicize();

	const BroType* t1 = op1->Type();
	const BroType* t2 = op2->Type();

	TypeTag bt1 = t1->Tag();
	if ( IsVector(bt1) )
		bt1 = t1->AsVectorType()->YieldType()->Tag();

	TypeTag bt2 = t2->Tag();
	if ( IsVector(bt2) )
		bt2 = t2->AsVectorType()->YieldType()->Tag();

	if ( is_vector(op1) || is_vector(op2) )
		SetType(new VectorType(base_type(TYPE_BOOL)));
	else
		SetType(base_type(TYPE_BOOL));

	if ( BothArithmetic(bt1, bt2) )
		PromoteOps(max_type(bt1, bt2));

	else if ( EitherArithmetic(bt1, bt2) &&
		// Allow comparisons with zero.
		  ((bt1 == TYPE_TIME && op2->IsZero()) ||
		   (bt2 == TYPE_TIME && op1->IsZero())) )
		PromoteOps(TYPE_TIME);

	else if ( bt1 == bt2 )
		{
		switch ( bt1 ) {
		case TYPE_BOOL:
		case TYPE_TIME:
		case TYPE_INTERVAL:
		case TYPE_STRING:
		case TYPE_PORT:
		case TYPE_ADDR:
		case TYPE_SUBNET:
		case TYPE_ERROR:
			break;

		case TYPE_ENUM:
			if ( ! same_type(t1, t2) )
				ExprError("illegal enum comparison");
			break;

		case TYPE_TABLE:
			if ( t1->IsSet() && t2->IsSet() )
				{
				if ( ! same_type(t1, t2) )
					ExprError("incompatible sets in comparison");
				break;
				}

			// FALL THROUGH

		default:
			ExprError("illegal comparison");
		}
		}

	else if ( bt1 == TYPE_PATTERN && bt2 == TYPE_STRING )
		;

	else
		ExprError("type clash in comparison");
	}

void EqExpr::Canonicize()
	{
	if ( op2->Type()->Tag() == TYPE_PATTERN )
		SwapOps();

	else if ( op1->Type()->Tag() == TYPE_PATTERN )
		;

	else if ( expr_greater(op2, op1) )
		SwapOps();
	}

Val* EqExpr::Fold(Val* v1, Val* v2) const
	{
	if ( op1->Type()->Tag() == TYPE_PATTERN )
		{
		RE_Matcher* re = v1->AsPattern();
		const BroString* s = v2->AsString();
		if ( tag == EXPR_EQ )
			return val_mgr->GetBool(re->MatchExactly(s));
		else
			return val_mgr->GetBool(! re->MatchExactly(s));
		}

	else
		return BinaryExpr::Fold(v1, v2);
	}

RelExpr::RelExpr(BroExprTag arg_tag, Expr* arg_op1, Expr* arg_op2)
: BinaryExpr(arg_tag, arg_op1, arg_op2)
	{
	if ( IsError() )
		return;

	Canonicize();

	const BroType* t1 = op1->Type();
	const BroType* t2 = op2->Type();

	TypeTag bt1 = t1->Tag();
	if ( IsVector(bt1) )
		bt1 = t1->AsVectorType()->YieldType()->Tag();

	TypeTag bt2 = t2->Tag();
	if ( IsVector(bt2) )
		bt2 = t2->AsVectorType()->YieldType()->Tag();

	if ( is_vector(op1) || is_vector(op2) )
		SetType(new VectorType(base_type(TYPE_BOOL)));
	else
		SetType(base_type(TYPE_BOOL));

	if ( BothArithmetic(bt1, bt2) )
		PromoteOps(max_type(bt1, bt2));

	else if ( t1->IsSet() && t2->IsSet() )
		{
		if ( ! same_type(t1, t2) )
			ExprError("incompatible sets in comparison");
		}

	else if ( bt1 != bt2 )
		ExprError("operands must be of the same type");

	else if ( bt1 != TYPE_TIME && bt1 != TYPE_INTERVAL &&
		  bt1 != TYPE_PORT && bt1 != TYPE_ADDR &&
		  bt1 != TYPE_STRING )
		ExprError("illegal comparison");
	}

void RelExpr::Canonicize()
	{
	if ( tag == EXPR_GT )
		{
		SwapOps();
		tag = EXPR_LT;
		}

	else if ( tag == EXPR_GE )
		{
		SwapOps();
		tag = EXPR_LE;
		}
	}

CondExpr::CondExpr(Expr* arg_op1, Expr* arg_op2, Expr* arg_op3)
: Expr(EXPR_COND)
	{
	op1 = arg_op1;
	op2 = arg_op2;
	op3 = arg_op3;

	TypeTag bt1 = op1->Type()->Tag();
	if ( IsVector(bt1) )
		bt1 = op1->Type()->AsVectorType()->YieldType()->Tag();

	if ( op1->IsError() || op2->IsError() || op3->IsError() )
		SetError();

	else if ( bt1 != TYPE_BOOL )
		ExprError("requires boolean conditional");

	else
		{
		TypeTag bt2 = op2->Type()->Tag();
		if ( is_vector(op2) )
			bt2 = op2->Type()->AsVectorType()->YieldType()->Tag();

		TypeTag bt3 = op3->Type()->Tag();
		if ( IsVector(bt3) )
			bt3 = op3->Type()->AsVectorType()->YieldType()->Tag();

		if ( is_vector(op1) && ! (is_vector(op2) && is_vector(op3)) )
			{
			ExprError("vector conditional requires vector alternatives");
			return;
			}

		if ( BothArithmetic(bt2, bt3) )
			{
			TypeTag t = max_type(bt2, bt3);
			if ( bt2 != t )
				op2 = new ArithCoerceExpr(op2, t);
			if ( bt3 != t )
				op3 = new ArithCoerceExpr(op3, t);

			if ( is_vector(op2) )
				SetType(new VectorType(base_type(t)));
			else
				SetType(base_type(t));
			}

		else if ( bt2 != bt3 )
			ExprError("operands must be of the same type");

		else
			{
			if ( IsRecord(bt2) && IsRecord(bt3) &&
			     ! same_type(op2->Type(), op3->Type()) )
				ExprError("operands must be of the same type");
			else
				SetType(op2->Type()->Ref());
			}
		}
	}

CondExpr::~CondExpr()
	{
	Unref(op1);
	Unref(op2);
	Unref(op3);
	}

Val* CondExpr::Eval(Frame* f) const
	{
	if ( ! is_vector(op1) )
		{ // scalar is easy
		Val* v = op1->Eval(f);
		int false_eval = v->IsZero();
		Unref(v);

		return (false_eval ? op3 : op2)->Eval(f);
		}

	// Vector case: no mixed scalar/vector cases allowed
	Val* v1 = op1->Eval(f);
	if ( ! v1 )
		return 0;

	Val* v2 = op2->Eval(f);
	if ( ! v2 )
		return 0;

	Val* v3 = op3->Eval(f);
	if ( ! v3 )
		return 0;

	VectorVal* cond = v1->AsVectorVal();
	VectorVal* a = v2->AsVectorVal();
	VectorVal* b = v3->AsVectorVal();

	if ( cond->Size() != a->Size() || a->Size() != b->Size() )
		{
		RuntimeError("vectors in conditional expression have different sizes");
		return 0;
		}

	VectorVal* result = new VectorVal(Type()->AsVectorType());
	result->Resize(cond->Size());

	for ( unsigned int i = 0; i < cond->Size(); ++i )
		{
		Val* local_cond = cond->Lookup(i);
		if ( local_cond )
			result->Assign(i,
				       local_cond->IsZero() ?
					       b->Lookup(i) : a->Lookup(i));
		else
			result->Assign(i, 0);
		}

	return result;
	}

int CondExpr::IsPure() const
	{
	return op1->IsPure() && op2->IsPure() && op3->IsPure();
	}

TraversalCode CondExpr::Traverse(TraversalCallback* cb) const
	{
	TraversalCode tc = cb->PreExpr(this);
	HANDLE_TC_EXPR_PRE(tc);

	tc = op1->Traverse(cb);
	HANDLE_TC_EXPR_PRE(tc);

	tc = op2->Traverse(cb);
	HANDLE_TC_EXPR_PRE(tc);

	tc = op3->Traverse(cb);
	HANDLE_TC_EXPR_PRE(tc);

	tc = cb->PostExpr(this);
	HANDLE_TC_EXPR_POST(tc);
	}

void CondExpr::ExprDescribe(ODesc* d) const
	{
	op1->Describe(d);
	d->AddSP(" ?");
	op2->Describe(d);
	d->AddSP(" :");
	op3->Describe(d);
	}

RefExpr::RefExpr(Expr* arg_op) : UnaryExpr(EXPR_REF, arg_op)
	{
	if ( IsError() )
		return;

	if ( ! ::is_assignable(op->Type()) )
		ExprError("illegal assignment target");
	else
		SetType(op->Type()->Ref());
	}

Expr* RefExpr::MakeLvalue()
	{
	return this;
	}

void RefExpr::Assign(Frame* f, Val* v)
	{
	op->Assign(f, v);
	}

AssignExpr::AssignExpr(Expr* arg_op1, Expr* arg_op2, int arg_is_init,
		       Val* arg_val, attr_list* arg_attrs)
: BinaryExpr(EXPR_ASSIGN,
		arg_is_init ? arg_op1 : arg_op1->MakeLvalue(), arg_op2)
	{
	val = 0;
	is_init = arg_is_init;

	if ( IsError() )
		return;

	SetType(arg_val ? arg_val->Type()->Ref() : op1->Type()->Ref());

	if ( is_init )
		{
		SetLocationInfo(arg_op1->GetLocationInfo(),
				arg_op2->GetLocationInfo());
		return;
		}

	// We discard the status from TypeCheck since it has already
	// generated error messages.
	(void) TypeCheck(arg_attrs);

	val = arg_val ? arg_val->Ref() : 0;

	SetLocationInfo(arg_op1->GetLocationInfo(), arg_op2->GetLocationInfo());
	}

bool AssignExpr::TypeCheck(attr_list* attrs)
	{
	TypeTag bt1 = op1->Type()->Tag();
	TypeTag bt2 = op2->Type()->Tag();

	if ( bt1 == TYPE_LIST && bt2 == TYPE_ANY )
		// This is ok because we cannot explicitly declare lists on
		// the script level.
		return true;

	if ( ((bt1 == TYPE_ENUM) ^ (bt2 == TYPE_ENUM)) )
		{
		ExprError("can't convert to/from enumerated type");
		return false;
		}

	if ( IsArithmetic(bt1) )
		return TypeCheckArithmetics(bt1, bt2);

	if ( bt1 == TYPE_TIME && IsArithmetic(bt2) && op2->IsZero() )
		{ // Allow assignments to zero as a special case.
		op2 = new ArithCoerceExpr(op2, bt1);
		return true;
		}

	if ( bt1 == TYPE_TABLE && bt2 == bt1 &&
	     op2->Type()->AsTableType()->IsUnspecifiedTable() )
		{
		op2 = new TableCoerceExpr(op2, op1->Type()->AsTableType());
		return true;
		}

	if ( bt1 == TYPE_TABLE && op2->Tag() == EXPR_LIST )
		{
		attr_list* attr_copy = 0;
		if ( attrs )
			{
			attr_copy = new attr_list(attrs->length());
			loop_over_list(*attrs, i)
				attr_copy->append((*attrs)[i]);
			}

		bool empty_list_assignment = (op2->AsListExpr()->Exprs().length() == 0);

		if ( op1->Type()->IsSet() )
			op2 = new SetConstructorExpr(op2->AsListExpr(), attr_copy);
		else
			op2 = new TableConstructorExpr(op2->AsListExpr(), attr_copy);

		if ( ! empty_list_assignment && ! same_type(op1->Type(), op2->Type()) )
			{
			if ( op1->Type()->IsSet() )
				ExprError("set type mismatch in assignment");
			else
				ExprError("table type mismatch in assignment");

			return false;
			}

		return true;
		}

	if ( bt1 == TYPE_VECTOR )
		{
		if ( bt2 == bt1 && op2->Type()->AsVectorType()->IsUnspecifiedVector() )
			{
			op2 = new VectorCoerceExpr(op2, op1->Type()->AsVectorType());
			return true;
			}

		if ( op2->Tag() == EXPR_LIST )
			{
			op2 = new VectorConstructorExpr(op2->AsListExpr(), op1->Type());
			return true;
			}
		}

	if ( op1->Type()->Tag() == TYPE_RECORD &&
	     op2->Type()->Tag() == TYPE_RECORD )
		{
		if ( same_type(op1->Type(), op2->Type()) )
			{
			RecordType* rt1 = op1->Type()->AsRecordType();
			RecordType* rt2 = op2->Type()->AsRecordType();

			// Make sure the attributes match as well.
			for ( int i = 0; i < rt1->NumFields(); ++i )
				{
				const TypeDecl* td1 = rt1->FieldDecl(i);
				const TypeDecl* td2 = rt2->FieldDecl(i);

				if ( same_attrs(td1->attrs, td2->attrs) )
					// Everything matches.
					return true;
				}
			}

		// Need to coerce.
		op2 = new RecordCoerceExpr(op2, op1->Type()->AsRecordType());
		return true;
		}

	if ( ! same_type(op1->Type(), op2->Type()) )
		{
		if ( bt1 == TYPE_TABLE && bt2 == TYPE_TABLE )
			{
			if ( op2->Tag() == EXPR_SET_CONSTRUCTOR )
				{
				// Some elements in constructor list must not match, see if
				// we can create a new constructor now that the expected type
				// of LHS is known and let it do coercions where possible.
				SetConstructorExpr* sce = dynamic_cast<SetConstructorExpr*>(op2);
				ListExpr* ctor_list = dynamic_cast<ListExpr*>(sce->Op());
				attr_list* attr_copy = 0;

				if ( sce->Attrs() )
					{
					attr_list* a = sce->Attrs()->Attrs();
					attrs = new attr_list(a->length());
					loop_over_list(*a, i)
						attrs->append((*a)[i]);
					}

				int errors_before = reporter->Errors();
				op2 = new SetConstructorExpr(ctor_list, attr_copy, op1->Type());
				int errors_after = reporter->Errors();

				if ( errors_after > errors_before )
					{
					ExprError("type clash in assignment");
					return false;
					}

				return true;
				}
			}

		ExprError("type clash in assignment");
		return false;
		}

	return true;
	}

bool AssignExpr::TypeCheckArithmetics(TypeTag bt1, TypeTag bt2)
	{
	if ( ! IsArithmetic(bt2) )
		{
		char err[512];
		snprintf(err, sizeof(err),
			"assignment of non-arithmetic value to arithmetic (%s/%s)",
			 type_name(bt1), type_name(bt2));
		ExprError(err);
		return false;
		}

	if ( bt1 == TYPE_DOUBLE )
		{
		PromoteOps(TYPE_DOUBLE);
		return true;
		}

	if ( bt2 == TYPE_DOUBLE )
		{
		Warn("dangerous assignment of double to integral");
		op2 = new ArithCoerceExpr(op2, bt1);
		bt2 = op2->Type()->Tag();
		}

	if ( bt1 == TYPE_INT )
		PromoteOps(TYPE_INT);
	else
		{
		if ( bt2 == TYPE_INT )
			{
			Warn("dangerous assignment of integer to count");
			op2 = new ArithCoerceExpr(op2, bt1);
			bt2 = op2->Type()->Tag();
			}

		// Assignment of count to counter or vice
		// versa is allowed, and requires no
		// coercion.
		}

	return true;
	}


Val* AssignExpr::Eval(Frame* f) const
	{
	if ( is_init )
		{
		RuntimeError("illegal assignment in initialization");
		return 0;
		}

	Val* v = op2->Eval(f);

	if ( v )
		{
		op1->Assign(f, v);
		return val ? val->Ref() : v->Ref();
		}
	else
		return 0;
	}

BroType* AssignExpr::InitType() const
	{
	if ( op1->Tag() != EXPR_LIST )
		{
		Error("bad initializer");
		return 0;
		}

	BroType* tl = op1->Type();
	if ( tl->Tag() != TYPE_LIST )
		Internal("inconsistent list expr in AssignExpr::InitType");

	return new TableType(tl->Ref()->AsTypeList(), op2->Type()->Ref());
	}

void AssignExpr::EvalIntoAggregate(const BroType* t, Val* aggr, Frame* f) const
	{
	if ( IsError() )
		return;

	TypeDecl td(0, 0);
	if ( IsRecordElement(&td) )
		{
		if ( t->Tag() != TYPE_RECORD )
			{
			RuntimeError("not a record initializer");
			return;
			}

		const RecordType* rt = t->AsRecordType();
		int field = rt->FieldOffset(td.id);

		if ( field < 0 )
			{
			RuntimeError("no such field");
			return;
			}

		RecordVal* aggr_r = aggr->AsRecordVal();

		Val* v = op2->Eval(f);
		if ( v )
			aggr_r->Assign(field, v);

		return;
		}

	if ( op1->Tag() != EXPR_LIST )
		RuntimeError("bad table insertion");

	TableVal* tv = aggr->AsTableVal();

	Val* index = op1->Eval(f);
	Val* v = check_and_promote(op2->Eval(f), t->YieldType(), 1);
	if ( ! index || ! v )
		return;

	if ( ! tv->Assign(index, v) )
		RuntimeError("type clash in table assignment");

	Unref(index);
	}

Val* AssignExpr::InitVal(const BroType* t, Val* aggr) const
	{
	if ( ! aggr )
		{
		Error("assignment in initialization");
		return 0;
		}

	if ( IsError() )
		return 0;

	TypeDecl td(0, 0);
	if ( IsRecordElement(&td) )
		{
		if ( t->Tag() != TYPE_RECORD )
			{
			Error("not a record initializer", t);
			return 0;
			}
		const RecordType* rt = t->AsRecordType();
		int field = rt->FieldOffset(td.id);

		if ( field < 0 )
			{
			Error("no such field");
			return 0;
			}

		if ( aggr->Type()->Tag() != TYPE_RECORD )
			Internal("bad aggregate in AssignExpr::InitVal");
		RecordVal* aggr_r = aggr->AsRecordVal();

		Val* v = op2->InitVal(rt->FieldType(td.id), 0);
		if ( ! v )
			return 0;

		aggr_r->Assign(field, v);
		return v;
		}

	else if ( op1->Tag() == EXPR_LIST )
		{
		if ( t->Tag() != TYPE_TABLE )
			{
			Error("not a table initialization", t);
			return 0;
			}

		if ( aggr->Type()->Tag() != TYPE_TABLE )
			Internal("bad aggregate in AssignExpr::InitVal");

		TableVal* tv = aggr->AsTableVal();
		const TableType* tt = tv->Type()->AsTableType();
		const BroType* yt = tv->Type()->YieldType();
		Val* index = op1->InitVal(tt->Indices(), 0);
		Val* v = op2->InitVal(yt, 0);
		if ( ! index || ! v )
			return 0;

		if ( ! tv->ExpandAndInit(index, v) )
			{
			Unref(index);
			Unref(tv);
			return 0;
			}

		Unref(index);
		return tv;
		}

	else
		{
		Error("illegal initializer");
		return 0;
		}
	}

int AssignExpr::IsRecordElement(TypeDecl* td) const
	{
	if ( op1->Tag() == EXPR_NAME )
		{
		if ( td )
			{
			const NameExpr* n = (const NameExpr*) op1;
			td->type = op2->Type()->Ref();
			td->id = copy_string(n->Id()->Name());
			}

		return 1;
		}
	else
		return 0;
	}

int AssignExpr::IsPure() const
	{
	return 0;
	}

IndexSliceAssignExpr::IndexSliceAssignExpr(Expr* op1, Expr* op2, int is_init)
	: AssignExpr(op1, op2, is_init)
	{
	}

Val* IndexSliceAssignExpr::Eval(Frame* f) const
	{
	if ( is_init )
		{
		RuntimeError("illegal assignment in initialization");
		return 0;
		}

	Val* v = op2->Eval(f);

	if ( v )
		{
		op1->Assign(f, v);
		Unref(v);
		}

	return 0;
	}

IndexExpr::IndexExpr(Expr* arg_op1, ListExpr* arg_op2, bool arg_is_slice)
: BinaryExpr(EXPR_INDEX, arg_op1, arg_op2), is_slice(arg_is_slice)
	{
	if ( IsError() )
		return;

	if ( is_slice )
		{
		if ( ! IsString(op1->Type()->Tag()) && ! IsVector(op1->Type()->Tag()) )
			ExprError("slice notation indexing only supported for strings and vectors currently");
		}

	else if ( IsString(op1->Type()->Tag()) )
		{
		if ( arg_op2->Exprs().length() != 1 )
			ExprError("invalid string index expression");
		}

	if ( IsError() )
		return;

	int match_type = op1->Type()->MatchesIndex(arg_op2);
	if ( match_type == DOES_NOT_MATCH_INDEX )
		{
		std::string error_msg =
		    fmt("expression with type '%s' is not a type that can be indexed",
		        type_name(op1->Type()->Tag()));
		SetError(error_msg.data());
		}

	else if ( ! op1->Type()->YieldType() )
		{
		if ( IsString(op1->Type()->Tag()) && match_type == MATCHES_INDEX_SCALAR )
			SetType(base_type(TYPE_STRING));
		else
		// It's a set - so indexing it yields void.  We don't
		// directly generate an error message, though, since this
		// expression might be part of an add/delete statement,
		// rather than yielding a value.
			SetType(base_type(TYPE_VOID));
		}

	else if ( match_type == MATCHES_INDEX_SCALAR )
		SetType(op1->Type()->YieldType()->Ref());

	else if ( match_type == MATCHES_INDEX_VECTOR )
		SetType(new VectorType(op1->Type()->YieldType()->Ref()));

	else
		ExprError("Unknown MatchesIndex() return value");

	}

int IndexExpr::CanAdd() const
	{
	if ( IsError() )
		return 1;	// avoid cascading the error report

	// "add" only allowed if our type is "set".
	return op1->Type()->IsSet();
	}

int IndexExpr::CanDel() const
	{
	if ( IsError() )
		return 1;	// avoid cascading the error report

	return op1->Type()->Tag() == TYPE_TABLE;
	}

void IndexExpr::Add(Frame* f)
	{
	if ( IsError() )
		return;

	Val* v1 = op1->Eval(f);
	if ( ! v1 )
		return;

	Val* v2 = op2->Eval(f);
	if ( ! v2 )
		{
		Unref(v1);
		return;
		}

	v1->AsTableVal()->Assign(v2, 0);

	Unref(v1);
	Unref(v2);
	}

void IndexExpr::Delete(Frame* f)
	{
	if ( IsError() )
		return;

	Val* v1 = op1->Eval(f);
	if ( ! v1 )
		return;

	Val* v2 = op2->Eval(f);
	if ( ! v2 )
		{
		Unref(v1);
		return;
		}

	Unref(v1->AsTableVal()->Delete(v2));

	Unref(v1);
	Unref(v2);
	}

Expr* IndexExpr::MakeLvalue()
	{
	if ( IsString(op1->Type()->Tag()) )
		ExprError("cannot assign to string index expression");

	return new RefExpr(this);
	}

Val* IndexExpr::Eval(Frame* f) const
	{
	Val* v1 = op1->Eval(f);
	if ( ! v1 )
		return 0;

	Val* v2 = op2->Eval(f);
	if ( ! v2 )
		{
		Unref(v1);
		return 0;
		}

	Val* result;

	Val* indv = v2->AsListVal()->Index(0);
	if ( is_vector(indv) )
		{
		VectorVal* v_v1 = v1->AsVectorVal();
		VectorVal* v_v2 = indv->AsVectorVal();
		VectorVal* v_result = new VectorVal(Type()->AsVectorType());
		result = v_result;

		// Booleans select each element (or not).
		if ( IsBool(v_v2->Type()->YieldType()->Tag()) )
			{
			if ( v_v1->Size() != v_v2->Size() )
				{
				RuntimeError("size mismatch, boolean index and vector");
				Unref(v_result);
				return 0;
				}

			for ( unsigned int i = 0; i < v_v2->Size(); ++i )
				{
				if ( v_v2->Lookup(i)->AsBool() )
					v_result->Assign(v_result->Size() + 1, v_v1->Lookup(i));
				}
			}
		else
			{ // The elements are indices.
			// ### Should handle negative indices here like
			// S does, i.e., by excluding those elements.
			// Probably only do this if *all* are negative.
			v_result->Resize(v_v2->Size());
			for ( unsigned int i = 0; i < v_v2->Size(); ++i )
				v_result->Assign(i, v_v1->Lookup(v_v2->Lookup(i)->CoerceToInt()));
			}
		}
	else
		result = Fold(v1, v2);

	Unref(v1);
	Unref(v2);
	return result;
	}

static int get_slice_index(int idx, int len)
	{
	if ( abs(idx) > len )
		idx = idx > 0 ? len : 0; // Clamp maximum positive/negative indices.
	else if ( idx < 0 )
		idx += len;  // Map to a positive index.

	return idx;
	}

Val* IndexExpr::Fold(Val* v1, Val* v2) const
	{
	if ( IsError() )
		return 0;

	Val* v = 0;

	switch ( v1->Type()->Tag() ) {
	case TYPE_VECTOR:
		{
		VectorVal* vect = v1->AsVectorVal();
		const ListVal* lv = v2->AsListVal();

		if ( lv->Length() == 1 )
			v = vect->Lookup(v2);
		else
			{
			int len = vect->Size();
			VectorVal* result = new VectorVal(vect->Type()->AsVectorType());

			bro_int_t first = get_slice_index(lv->Index(0)->CoerceToInt(), len);
			bro_int_t last = get_slice_index(lv->Index(1)->CoerceToInt(), len);
			int sub_length = last - first;

			if ( sub_length >= 0 )
				{
				result->Resize(sub_length);

				for ( int idx = first; idx < last; idx++ )
					result->Assign(idx - first, vect->Lookup(idx)->Ref());
				}

			return result;
			}
		}
		break;

	case TYPE_TABLE:
		v = v1->AsTableVal()->Lookup(v2);
		break;

	case TYPE_STRING:
		{
		const ListVal* lv = v2->AsListVal();
		const BroString* s = v1->AsString();
		int len = s->Len();
		BroString* substring = 0;

		if ( lv->Length() == 1 )
			{
			bro_int_t idx = lv->Index(0)->AsInt();

			if ( idx < 0 )
				idx += len;

			// Out-of-range index will return null pointer.
			substring = s->GetSubstring(idx, 1);
			}
		else
			{
			bro_int_t first = get_slice_index(lv->Index(0)->AsInt(), len);
			bro_int_t last = get_slice_index(lv->Index(1)->AsInt(), len);
			int substring_len = last - first;

			if ( substring_len < 0 )
				substring = 0;
			else
				substring = s->GetSubstring(first, substring_len);
			}

		return new StringVal(substring ? substring : new BroString(""));
		}

	default:
		RuntimeError("type cannot be indexed");
		break;
	}

	if ( v )
		return v->Ref();

	RuntimeError("no such index");
	return 0;
	}

void IndexExpr::Assign(Frame* f, Val* v)
	{
	if ( IsError() )
		return;

	Val* v1 = op1->Eval(f);
	if ( ! v1 )
		return;

	Val* v2 = op2->Eval(f);

	if ( ! v1 || ! v2 )
		{
		Unref(v1);
		Unref(v2);
		return;
		}

	switch ( v1->Type()->Tag() ) {
	case TYPE_VECTOR:
		{
		const ListVal* lv = v2->AsListVal();
		VectorVal* v1_vect = v1->AsVectorVal();

		if ( lv->Length() > 1 )
			{
			auto len = v1_vect->Size();
			bro_int_t first = get_slice_index(lv->Index(0)->CoerceToInt(), len);
			bro_int_t last = get_slice_index(lv->Index(1)->CoerceToInt(), len);

			// Remove the elements from the vector within the slice
			for ( auto idx = first; idx < last; idx++ )
				v1_vect->Remove(first);

			// Insert the new elements starting at the first position
			VectorVal* v_vect = v->AsVectorVal();

			for ( auto idx = 0u; idx < v_vect->Size(); idx++, first++ )
				v1_vect->Insert(first, v_vect->Lookup(idx)->Ref());
			}
		else if ( ! v1_vect->Assign(v2, v) )
			{
			if ( v )
				{
				ODesc d;
				v->Describe(&d);
				auto vt = v->Type();
				auto vtt = vt->Tag();
				std::string tn = vtt == TYPE_RECORD ? vt->GetName() : type_name(vtt);
				RuntimeErrorWithCallStack(fmt(
				  "vector index assignment failed for invalid type '%s', value: %s",
				  tn.data(), d.Description()));
				}
			else
				RuntimeErrorWithCallStack("assignment failed with null value");
			}
		break;
		}

	case TYPE_TABLE:
		if ( ! v1->AsTableVal()->Assign(v2, v) )
			{
			if ( v )
				{
				ODesc d;
				v->Describe(&d);
				auto vt = v->Type();
				auto vtt = vt->Tag();
				std::string tn = vtt == TYPE_RECORD ? vt->GetName() : type_name(vtt);
				RuntimeErrorWithCallStack(fmt(
				  "table index assignment failed for invalid type '%s', value: %s",
				  tn.data(), d.Description()));
				}
			else
				RuntimeErrorWithCallStack("assignment failed with null value");
			}
		break;

	case TYPE_STRING:
		RuntimeErrorWithCallStack("assignment via string index accessor not allowed");
		break;

	default:
		RuntimeErrorWithCallStack("bad index expression type in assignment");
		break;
	}

	Unref(v1);
	Unref(v2);
	}

void IndexExpr::ExprDescribe(ODesc* d) const
	{
	op1->Describe(d);
	if ( d->IsReadable() )
		d->Add("[");

	op2->Describe(d);
	if ( d->IsReadable() )
		d->Add("]");
	}

TraversalCode IndexExpr::Traverse(TraversalCallback* cb) const
	{
	TraversalCode tc = cb->PreExpr(this);
	HANDLE_TC_EXPR_PRE(tc);

	tc = op1->Traverse(cb);
	HANDLE_TC_EXPR_PRE(tc);

	tc = op2->Traverse(cb);
	HANDLE_TC_EXPR_PRE(tc);

	tc = cb->PostExpr(this);
	HANDLE_TC_EXPR_POST(tc);
	}

FieldExpr::FieldExpr(Expr* arg_op, const char* arg_field_name)
: UnaryExpr(EXPR_FIELD, arg_op)
	{
	field_name = copy_string(arg_field_name);
	td = 0;
	field = 0;

	if ( IsError() )
		return;

	if ( ! IsRecord(op->Type()->Tag()) )
		ExprError("not a record");
	else
		{
		RecordType* rt = op->Type()->AsRecordType();
		field = rt->FieldOffset(field_name);

		if ( field < 0 )
			ExprError("no such field in record");
		else
			{
			SetType(rt->FieldType(field)->Ref());
			td = rt->FieldDecl(field);

			if ( td->FindAttr(ATTR_DEPRECATED) )
				reporter->Warning("deprecated (%s$%s)", rt->GetName().c_str(),
				                  field_name);
			}
		}
	}

FieldExpr::~FieldExpr()
	{
	delete [] field_name;
	}

Expr* FieldExpr::MakeLvalue()
	{
	return new RefExpr(this);
	}

int FieldExpr::CanDel() const
	{
	return td->FindAttr(ATTR_DEFAULT) || td->FindAttr(ATTR_OPTIONAL);
	}

void FieldExpr::Assign(Frame* f, Val* v)
	{
	if ( IsError() )
		return;

	Val* op_v = op->Eval(f);
	if ( op_v )
		{
		RecordVal* r = op_v->AsRecordVal();
		r->Assign(field, v);
		Unref(r);
		}
	}

void FieldExpr::Delete(Frame* f)
	{
	Assign(f, 0);
	}

Val* FieldExpr::Fold(Val* v) const
	{
	Val* result = v->AsRecordVal()->Lookup(field);
	if ( result )
		return result->Ref();

	// Check for &default.
	const Attr* def_attr = td ? td->FindAttr(ATTR_DEFAULT) : 0;
	if ( def_attr )
		return def_attr->AttrExpr()->Eval(0);
	else
		{
		RuntimeError("field value missing");
		assert(false);
		return 0; // Will never get here, but compiler can't tell.
		}
	}

void FieldExpr::ExprDescribe(ODesc* d) const
	{
	op->Describe(d);
	if ( d->IsReadable() )
		d->Add("$");

	if ( IsError() )
		d->Add("<error>");
	else if ( d->IsReadable() )
		d->Add(field_name);
	else
		d->Add(field);
	}

HasFieldExpr::HasFieldExpr(Expr* arg_op, const char* arg_field_name)
: UnaryExpr(EXPR_HAS_FIELD, arg_op)
	{
	field_name = arg_field_name;
	field = 0;

	if ( IsError() )
		return;

	if ( ! IsRecord(op->Type()->Tag()) )
		ExprError("not a record");
	else
		{
		RecordType* rt = op->Type()->AsRecordType();
		field = rt->FieldOffset(field_name);

		if ( field < 0 )
			ExprError("no such field in record");
		else if ( rt->FieldDecl(field)->FindAttr(ATTR_DEPRECATED) )
			reporter->Warning("deprecated (%s?$%s)", rt->GetName().c_str(),
			                  field_name);

		SetType(base_type(TYPE_BOOL));
		}
	}

HasFieldExpr::~HasFieldExpr()
	{
	delete field_name;
	}

Val* HasFieldExpr::Fold(Val* v) const
	{
	RecordVal* rec_to_look_at;

	rec_to_look_at = v->AsRecordVal();

	if ( ! rec_to_look_at )
		return val_mgr->GetBool(0);

	RecordVal* r = rec_to_look_at->Ref()->AsRecordVal();
	Val* ret = val_mgr->GetBool(r->Lookup(field) != 0);
	Unref(r);

	return ret;
	}

void HasFieldExpr::ExprDescribe(ODesc* d) const
	{
	op->Describe(d);

	if ( d->IsReadable() )
		d->Add("?$");

	if ( IsError() )
		d->Add("<error>");
	else if ( d->IsReadable() )
		d->Add(field_name);
	else
		d->Add(field);
	}

RecordConstructorExpr::RecordConstructorExpr(ListExpr* constructor_list)
: UnaryExpr(EXPR_RECORD_CONSTRUCTOR, constructor_list)
	{
	if ( IsError() )
		return;

	// Spin through the list, which should be comprised only of
	// record-field-assign expressions, and build up a
	// record type to associate with this constructor.
	const expr_list& exprs = constructor_list->Exprs();
	type_decl_list* record_types = new type_decl_list(exprs.length());

	loop_over_list(exprs, i)
		{
		Expr* e = exprs[i];

		if ( e->Tag() != EXPR_FIELD_ASSIGN )
			{
			Error("bad type in record constructor", e);
			SetError();
			continue;
			}

		FieldAssignExpr* field = (FieldAssignExpr*) e;
		BroType* field_type = field->Type()->Ref();
		char* field_name = copy_string(field->FieldName());
		record_types->append(new TypeDecl(field_type, field_name));
		}

	SetType(new RecordType(record_types));
	}

RecordConstructorExpr::~RecordConstructorExpr()
	{
	}

Val* RecordConstructorExpr::InitVal(const BroType* t, Val* aggr) const
	{
	Val* v = Eval(0);

	if ( v )
		{
		RecordVal* rv = v->AsRecordVal();
		RecordVal* ar = rv->CoerceTo(t->AsRecordType(), aggr);

		if ( ar )
			{
			Unref(rv);
			return ar;
			}
		}

	Error("bad record initializer");
	return 0;
	}

Val* RecordConstructorExpr::Fold(Val* v) const
	{
	ListVal* lv = v->AsListVal();
	RecordType* rt = type->AsRecordType();

	if ( lv->Length() != rt->NumFields() )
		RuntimeErrorWithCallStack("inconsistency evaluating record constructor");

	RecordVal* rv = new RecordVal(rt);

	for ( int i = 0; i < lv->Length(); ++i )
		rv->Assign(i, lv->Index(i)->Ref());

	return rv;
	}

void RecordConstructorExpr::ExprDescribe(ODesc* d) const
	{
	d->Add("[");
	op->Describe(d);
	d->Add("]");
	}

TableConstructorExpr::TableConstructorExpr(ListExpr* constructor_list,
					   attr_list* arg_attrs, BroType* arg_type)
: UnaryExpr(EXPR_TABLE_CONSTRUCTOR, constructor_list)
	{
	attrs = 0;

	if ( IsError() )
		return;

	if ( arg_type )
		{
		if ( ! arg_type->IsTable() )
			{
			Error("bad table constructor type", arg_type);
			SetError();
			return;
			}

		SetType(arg_type->Ref());
		}
	else
		{
		if ( constructor_list->Exprs().length() == 0 )
			SetType(new TableType(new TypeList(base_type(TYPE_ANY)), 0));
		else
			{
			SetType(init_type(constructor_list));

			if ( ! type )
				SetError();

			else if ( type->Tag() != TYPE_TABLE ||
				  type->AsTableType()->IsSet() )
				SetError("values in table(...) constructor do not specify a table");
			}
		}

	attrs = arg_attrs ? new Attributes(arg_attrs, type, false) : 0;

	type_list* indices = type->AsTableType()->Indices()->Types();
	const expr_list& cle = constructor_list->Exprs();

	// check and promote all index expressions in ctor list
	loop_over_list(cle, i)
		{
		if ( cle[i]->Tag() != EXPR_ASSIGN )
			continue;

		Expr* idx_expr = cle[i]->AsAssignExpr()->Op1();

		if ( idx_expr->Tag() != EXPR_LIST )
			continue;

		expr_list& idx_exprs = idx_expr->AsListExpr()->Exprs();

		if ( idx_exprs.length() != indices->length() )
			continue;

		loop_over_list(idx_exprs, j)
			{
			Expr* idx = idx_exprs[j];

			if ( check_and_promote_expr(idx, (*indices)[j]) )
				{
				if ( idx != idx_exprs[j] )
					idx_exprs.replace(j, idx);
				continue;
				}

			ExprError("inconsistent types in table constructor");
			}
		}
	}

Val* TableConstructorExpr::Eval(Frame* f) const
	{
	if ( IsError() )
		return 0;

	Val* aggr = new TableVal(Type()->AsTableType(), attrs);
	const expr_list& exprs = op->AsListExpr()->Exprs();

	loop_over_list(exprs, i)
		exprs[i]->EvalIntoAggregate(type, aggr, f);

	return aggr;
	}

Val* TableConstructorExpr::InitVal(const BroType* t, Val* aggr) const
	{
	if ( IsError() )
		return 0;

	TableType* tt = Type()->AsTableType();
	TableVal* tval = aggr ? aggr->AsTableVal() : new TableVal(tt, attrs);
	const expr_list& exprs = op->AsListExpr()->Exprs();

	loop_over_list(exprs, i)
		exprs[i]->EvalIntoAggregate(t, tval, 0);

	return tval;
	}

void TableConstructorExpr::ExprDescribe(ODesc* d) const
	{
	d->Add("table(");
	op->Describe(d);
	d->Add(")");
	}

SetConstructorExpr::SetConstructorExpr(ListExpr* constructor_list,
				       attr_list* arg_attrs, BroType* arg_type)
: UnaryExpr(EXPR_SET_CONSTRUCTOR, constructor_list)
	{
	attrs = 0;

	if ( IsError() )
		return;

	if ( arg_type )
		{
		if ( ! arg_type->IsSet() )
			{
			Error("bad set constructor type", arg_type);
			SetError();
			return;
			}

		SetType(arg_type->Ref());
		}
	else
		{
		if ( constructor_list->Exprs().length() == 0 )
			SetType(new ::SetType(new TypeList(base_type(TYPE_ANY)), 0));
		else
			SetType(init_type(constructor_list));
		}

	if ( ! type )
		SetError();

	else if ( type->Tag() != TYPE_TABLE || ! type->AsTableType()->IsSet() )
		SetError("values in set(...) constructor do not specify a set");

	attrs = arg_attrs ? new Attributes(arg_attrs, type, false) : 0;

	type_list* indices = type->AsTableType()->Indices()->Types();
	expr_list& cle = constructor_list->Exprs();

	if ( indices->length() == 1 )
		{
		if ( ! check_and_promote_exprs_to_type(constructor_list,
		                                       (*indices)[0]) )
			ExprError("inconsistent type in set constructor");
		}

	else if ( indices->length() > 1 )
		{
		// Check/promote each expression in composite index.
		loop_over_list(cle, i)
			{
			Expr* ce = cle[i];
			ListExpr* le = ce->AsListExpr();

			if ( ce->Tag() == EXPR_LIST &&
			     check_and_promote_exprs(le, type->AsTableType()->Indices()) )
				{
				if ( le != cle[i] )
					cle.replace(i, le);

				continue;
				}

			ExprError("inconsistent types in set constructor");
			}
		}
	}

Val* SetConstructorExpr::Eval(Frame* f) const
	{
	if ( IsError() )
		return 0;

	TableVal* aggr = new TableVal(type->AsTableType(), attrs);
	const expr_list& exprs = op->AsListExpr()->Exprs();

	loop_over_list(exprs, i)
		{
		Val* element = exprs[i]->Eval(f);
		aggr->Assign(element, 0);
		Unref(element);
		}

	return aggr;
	}

Val* SetConstructorExpr::InitVal(const BroType* t, Val* aggr) const
	{
	if ( IsError() )
		return 0;

	const BroType* index_type = t->AsTableType()->Indices();
	TableType* tt = Type()->AsTableType();
	TableVal* tval = aggr ? aggr->AsTableVal() : new TableVal(tt, attrs);
	const expr_list& exprs = op->AsListExpr()->Exprs();

	loop_over_list(exprs, i)
		{
		Expr* e = exprs[i];
		Val* element = check_and_promote(e->Eval(0), index_type, 1);

		if ( ! element || ! tval->Assign(element, 0) )
			{
			Error(fmt("initialization type mismatch in set"), e);
			return 0;
			}

		Unref(element);
		}

	return tval;
	}

void SetConstructorExpr::ExprDescribe(ODesc* d) const
	{
	d->Add("set(");
	op->Describe(d);
	d->Add(")");
	}

VectorConstructorExpr::VectorConstructorExpr(ListExpr* constructor_list,
					     BroType* arg_type)
: UnaryExpr(EXPR_VECTOR_CONSTRUCTOR, constructor_list)
	{
	if ( IsError() )
		return;

	if ( arg_type )
		{
		if ( arg_type->Tag() != TYPE_VECTOR )
			{
			Error("bad vector constructor type", arg_type);
			SetError();
			return;
			}

		SetType(arg_type->Ref());
		}
	else
		{
		if ( constructor_list->Exprs().length() == 0 )
			{
			// vector().
			// By default, assign VOID type here. A vector with
			// void type set is seen as an unspecified vector.
			SetType(new ::VectorType(base_type(TYPE_VOID)));
			return;
			}

		BroType* t = merge_type_list(constructor_list);

		if ( t )
			{
			SetType(new VectorType(t->Ref()));
			Unref(t);
			}
		else
			{
			SetError();
			return;
			}
		}

	if ( ! check_and_promote_exprs_to_type(constructor_list,
					       type->AsVectorType()->YieldType()) )
		ExprError("inconsistent types in vector constructor");
	}

Val* VectorConstructorExpr::Eval(Frame* f) const
	{
	if ( IsError() )
		return 0;

	VectorVal* vec = new VectorVal(Type()->AsVectorType());
	const expr_list& exprs = op->AsListExpr()->Exprs();

	loop_over_list(exprs, i)
		{
		Expr* e = exprs[i];
		Val* v = e->Eval(f);
		if ( ! vec->Assign(i, v) )
			{
			RuntimeError(fmt("type mismatch at index %d", i));
			return 0;
			}
		}

	return vec;
	}

Val* VectorConstructorExpr::InitVal(const BroType* t, Val* aggr) const
	{
	if ( IsError() )
		return 0;

	VectorType* vt = Type()->AsVectorType();
	VectorVal* vec = aggr ? aggr->AsVectorVal() : new VectorVal(vt);
	const expr_list& exprs = op->AsListExpr()->Exprs();

	loop_over_list(exprs, i)
		{
		Expr* e = exprs[i];
		Val* v = check_and_promote(e->Eval(0), t->YieldType(), 1);

		if ( ! v || ! vec->Assign(i, v) )
			{
			Error(fmt("initialization type mismatch at index %d", i), e);
			if ( ! aggr )
				Unref(vec);
			return 0;
			}
		}

	return vec;
	}

void VectorConstructorExpr::ExprDescribe(ODesc* d) const
	{
	d->Add("vector(");
	op->Describe(d);
	d->Add(")");
	}

FieldAssignExpr::FieldAssignExpr(const char* arg_field_name, Expr* value)
: UnaryExpr(EXPR_FIELD_ASSIGN, value), field_name(arg_field_name)
	{
	op->Ref();
	SetType(value->Type()->Ref());
	}

void FieldAssignExpr::EvalIntoAggregate(const BroType* t, Val* aggr, Frame* f)
	const
	{
	if ( IsError() )
		return;

	RecordVal* rec = aggr->AsRecordVal();
	const RecordType* rt = t->AsRecordType();
	Val* v = op->Eval(f);

	if ( v )
		{
		int idx = rt->FieldOffset(field_name.c_str());

		if ( idx < 0 )
			reporter->InternalError("Missing record field: %s",
			                        field_name.c_str());

		rec->Assign(idx, v);
		}
	}

int FieldAssignExpr::IsRecordElement(TypeDecl* td) const
	{
	if ( td )
		{
		td->type = op->Type()->Ref();
		td->id = copy_string(field_name.c_str());
		}

	return 1;
	}

void FieldAssignExpr::ExprDescribe(ODesc* d) const
	{
	d->Add("$");
	d->Add(FieldName());
	d->Add("=");
	op->Describe(d);
	}

ArithCoerceExpr::ArithCoerceExpr(Expr* arg_op, TypeTag t)
: UnaryExpr(EXPR_ARITH_COERCE, arg_op)
	{
	if ( IsError() )
		return;

	TypeTag bt = op->Type()->Tag();
	TypeTag vbt = bt;

	if ( IsVector(bt) )
		{
		SetType(new VectorType(base_type(t)));
		vbt = op->Type()->AsVectorType()->YieldType()->Tag();
		}
	else
		SetType(base_type(t));

	if ( (bt == TYPE_ENUM) != (t == TYPE_ENUM) )
		ExprError("can't convert to/from enumerated type");

	else if ( ! IsArithmetic(t) && ! IsBool(t) &&
		  t != TYPE_TIME && t != TYPE_INTERVAL )
		ExprError("bad coercion");

	else if ( ! IsArithmetic(bt) && ! IsBool(bt) &&
		  ! IsArithmetic(vbt) && ! IsBool(vbt) )
		ExprError("bad coercion value");
	}

Val* ArithCoerceExpr::FoldSingleVal(Val* v, InternalTypeTag t) const
	{
	switch ( t ) {
	case TYPE_INTERNAL_DOUBLE:
		return new Val(v->CoerceToDouble(), TYPE_DOUBLE);

	case TYPE_INTERNAL_INT:
		return val_mgr->GetInt(v->CoerceToInt());

	case TYPE_INTERNAL_UNSIGNED:
		return val_mgr->GetCount(v->CoerceToUnsigned());

	default:
		RuntimeErrorWithCallStack("bad type in CoerceExpr::Fold");
		return 0;
	}
	}

Val* ArithCoerceExpr::Fold(Val* v) const
	{
	InternalTypeTag t = type->InternalType();

	if ( ! is_vector(v) )
		{
		// Our result type might be vector, in which case this
		// invocation is being done per-element rather than on
		// the whole vector.  Correct the type tag if necessary.
		if ( type->Tag() == TYPE_VECTOR )
			t = Type()->AsVectorType()->YieldType()->InternalType();
		return FoldSingleVal(v, t);
		}

	t = Type()->AsVectorType()->YieldType()->InternalType();

	VectorVal* vv = v->AsVectorVal();
	VectorVal* result = new VectorVal(Type()->AsVectorType());
	for ( unsigned int i = 0; i < vv->Size(); ++i )
		{
		Val* elt = vv->Lookup(i);
		if ( elt )
			result->Assign(i, FoldSingleVal(elt, t));
		else
			result->Assign(i, 0);
		}

	return result;
	}

RecordCoerceExpr::RecordCoerceExpr(Expr* op, RecordType* r)
: UnaryExpr(EXPR_RECORD_COERCE, op)
	{
	map_size = 0;
	map = 0;

	if ( IsError() )
		return;

	SetType(r->Ref());

	if ( Type()->Tag() != TYPE_RECORD )
		ExprError("coercion to non-record");

	else if ( op->Type()->Tag() != TYPE_RECORD )
		ExprError("coercion of non-record to record");

	else
		{
		RecordType* t_r = type->AsRecordType();
		RecordType* sub_r = op->Type()->AsRecordType();

		map_size = t_r->NumFields();
		map = new int[map_size];

		int i;
		for ( i = 0; i < map_size; ++i )
			map[i] = -1;	// -1 = field is not mapped

		for ( i = 0; i < sub_r->NumFields(); ++i )
			{
			int t_i = t_r->FieldOffset(sub_r->FieldName(i));
			if ( t_i < 0 )
				{
				ExprError(fmt("orphaned field \"%s\" in record coercion",
				              sub_r->FieldName(i)));
				break;
				}

			BroType* sub_t_i = sub_r->FieldType(i);
			BroType* sup_t_i = t_r->FieldType(t_i);

			if ( ! same_type(sup_t_i, sub_t_i) )
				{
				auto is_arithmetic_promotable = [](BroType* sup, BroType* sub) -> bool
					{
					auto sup_tag = sup->Tag();
					auto sub_tag = sub->Tag();

					if ( ! BothArithmetic(sup_tag, sub_tag) )
						return false;

					if ( sub_tag == TYPE_DOUBLE && IsIntegral(sup_tag) )
						return false;

					if ( sub_tag == TYPE_INT && sup_tag == TYPE_COUNT )
						return false;

					return true;
					};

				auto is_record_promotable = [](BroType* sup, BroType* sub) -> bool
					{
					if ( sup->Tag() != TYPE_RECORD )
						return false;

					if ( sub->Tag() != TYPE_RECORD )
						return false;

					return record_promotion_compatible(sup->AsRecordType(),
					                                   sub->AsRecordType());
					};

				if ( ! is_arithmetic_promotable(sup_t_i, sub_t_i) &&
				     ! is_record_promotable(sup_t_i, sub_t_i) )
					{
					string error_msg = fmt(
						"type clash for field \"%s\"", sub_r->FieldName(i));
					Error(error_msg.c_str(), sub_t_i);
					SetError();
					break;
					}
				}

			map[t_i] = i;
			}

		if ( IsError() )
			return;

		for ( i = 0; i < map_size; ++i )
			{
			if ( map[i] == -1 )
				{
				if ( ! t_r->FieldDecl(i)->FindAttr(ATTR_OPTIONAL) )
					{
					string error_msg = fmt(
						"non-optional field \"%s\" missing", t_r->FieldName(i));
					Error(error_msg.c_str());
					SetError();
					break;
					}
				}
			else
				{
				if ( t_r->FieldDecl(i)->FindAttr(ATTR_DEPRECATED) )
					reporter->Warning("deprecated (%s$%s)",
					                  t_r->GetName().c_str(),
					                  t_r->FieldName(i));
				}
			}
		}
	}

RecordCoerceExpr::~RecordCoerceExpr()
	{
	delete [] map;
	}

Val* RecordCoerceExpr::InitVal(const BroType* t, Val* aggr) const
	{
	Val* v = Eval(0);

	if ( v )
		{
		RecordVal* rv = v->AsRecordVal();
		RecordVal* ar = rv->CoerceTo(t->AsRecordType(), aggr);

		if ( ar )
			{
			Unref(rv);
			return ar;
			}
		}

	Error("bad record initializer");
	return 0;
	}

Val* RecordCoerceExpr::Fold(Val* v) const
	{
	RecordVal* val = new RecordVal(Type()->AsRecordType());
	RecordVal* rv = v->AsRecordVal();

	for ( int i = 0; i < map_size; ++i )
		{
		if ( map[i] >= 0 )
			{
			Val* rhs = rv->Lookup(map[i]);
			if ( ! rhs )
				{
				const Attr* def = rv->Type()->AsRecordType()->FieldDecl(
					map[i])->FindAttr(ATTR_DEFAULT);

				if ( def )
					rhs = def->AttrExpr()->Eval(0);
				}

			if ( rhs )
				rhs = rhs->Ref();

			assert(rhs || Type()->AsRecordType()->FieldDecl(i)->FindAttr(ATTR_OPTIONAL));

			if ( ! rhs )
				{
				// Optional field is missing.
				val->Assign(i, 0);
				continue;
				}

			BroType* rhs_type = rhs->Type();
			RecordType* val_type = val->Type()->AsRecordType();
			BroType* field_type = val_type->FieldType(i);

			if ( rhs_type->Tag() == TYPE_RECORD &&
			     field_type->Tag() == TYPE_RECORD &&
			     ! same_type(rhs_type, field_type) )
				{
				Val* new_val = rhs->AsRecordVal()->CoerceTo(
				    field_type->AsRecordType());
				if ( new_val )
					{
					Unref(rhs);
					rhs = new_val;
					}
				}
			else if ( BothArithmetic(rhs_type->Tag(), field_type->Tag()) &&
			          ! same_type(rhs_type, field_type) )
				{
				if ( Val* new_val = check_and_promote(rhs, field_type, false, op->GetLocationInfo()) )
					{
					// Don't call unref here on rhs because check_and_promote already called it.
					rhs = new_val;
					}
				else
					{
					Unref(val);
					RuntimeError("Failed type conversion");
					}
				}

			val->Assign(i, rhs);
			}
		else
			{
			const Attr* def =
			     Type()->AsRecordType()->FieldDecl(i)->FindAttr(ATTR_DEFAULT);

			if ( def )
				{
				Val* def_val = def->AttrExpr()->Eval(0);
				BroType* def_type = def_val->Type();
				BroType* field_type = Type()->AsRecordType()->FieldType(i);

				if ( def_type->Tag() == TYPE_RECORD &&
				     field_type->Tag() == TYPE_RECORD &&
				     ! same_type(def_type, field_type) )
					{
					Val* tmp = def_val->AsRecordVal()->CoerceTo(
					        field_type->AsRecordType());

					if ( tmp )
						{
						Unref(def_val);
						def_val = tmp;
						}
					}

				val->Assign(i, def_val);
				}
			else
				val->Assign(i, 0);
			}
		}

	return val;
	}

TableCoerceExpr::TableCoerceExpr(Expr* op, TableType* r)
: UnaryExpr(EXPR_TABLE_COERCE, op)
	{
	if ( IsError() )
		return;

	SetType(r->Ref());

	if ( Type()->Tag() != TYPE_TABLE )
		ExprError("coercion to non-table");

	else if ( op->Type()->Tag() != TYPE_TABLE )
		ExprError("coercion of non-table/set to table/set");
	}


TableCoerceExpr::~TableCoerceExpr()
	{
	}

Val* TableCoerceExpr::Fold(Val* v) const
	{
	TableVal* tv = v->AsTableVal();

	if ( tv->Size() > 0 )
		RuntimeErrorWithCallStack("coercion of non-empty table/set");

	return new TableVal(Type()->AsTableType(), tv->Attrs());
	}

VectorCoerceExpr::VectorCoerceExpr(Expr* op, VectorType* v)
: UnaryExpr(EXPR_VECTOR_COERCE, op)
	{
	if ( IsError() )
		return;

	SetType(v->Ref());

	if ( Type()->Tag() != TYPE_VECTOR )
		ExprError("coercion to non-vector");

	else if ( op->Type()->Tag() != TYPE_VECTOR )
		ExprError("coercion of non-vector to vector");
	}


VectorCoerceExpr::~VectorCoerceExpr()
	{
	}

Val* VectorCoerceExpr::Fold(Val* v) const
	{
	VectorVal* vv = v->AsVectorVal();

	if ( vv->Size() > 0 )
		RuntimeErrorWithCallStack("coercion of non-empty vector");

	return new VectorVal(Type()->Ref()->AsVectorType());
	}

FlattenExpr::FlattenExpr(Expr* arg_op)
: UnaryExpr(EXPR_FLATTEN, arg_op)
	{
	if ( IsError() )
		return;

	BroType* t = op->Type();
	if ( t->Tag() != TYPE_RECORD )
		Internal("bad type in FlattenExpr::FlattenExpr");

	RecordType* rt = t->AsRecordType();
	num_fields = rt->NumFields();

	TypeList* tl = new TypeList();
	for ( int i = 0; i < num_fields; ++i )
		tl->Append(rt->FieldType(i)->Ref());

	Unref(rt);
	SetType(tl);
	}


Val* FlattenExpr::Fold(Val* v) const
	{
	RecordVal* rv = v->AsRecordVal();
	ListVal* l = new ListVal(TYPE_ANY);

	for ( int i = 0; i < num_fields; ++i )
		{
		Val* fv = rv->Lookup(i);

		if ( fv )
			{
			l->Append(fv->Ref());
			continue;
			}

		const RecordType* rv_t = rv->Type()->AsRecordType();
		const Attr* fa = rv_t->FieldDecl(i)->FindAttr(ATTR_DEFAULT);
		if ( fa )
			l->Append(fa->AttrExpr()->Eval(0));

		else
			RuntimeError("missing field value");
		}

	return l;
	}

ScheduleTimer::ScheduleTimer(EventHandlerPtr arg_event, val_list* arg_args,
				double t, TimerMgr* arg_tmgr)
	: Timer(t, TIMER_SCHEDULE),
	  event(arg_event),
	  args(std::move(*arg_args)),
	  tmgr(arg_tmgr)
	{
	delete arg_args;
	}

ScheduleTimer::~ScheduleTimer()
	{
	}

void ScheduleTimer::Dispatch(double /* t */, int /* is_expire */)
	{
	mgr.QueueEvent(event, std::move(args), SOURCE_LOCAL, 0, tmgr);
	}

ScheduleExpr::ScheduleExpr(Expr* arg_when, EventExpr* arg_event)
: Expr(EXPR_SCHEDULE)
	{
	when = arg_when;
	event = arg_event;

	if ( IsError() || when->IsError() || event->IsError() )
		return;

	TypeTag bt = when->Type()->Tag();
	if ( bt != TYPE_TIME && bt != TYPE_INTERVAL )
		ExprError("schedule expression requires a time or time interval");
	else
		SetType(base_type(TYPE_TIMER));
	}

ScheduleExpr::~ScheduleExpr()
	{
	Unref(when);
	Unref(event);
	}

int ScheduleExpr::IsPure() const
	{
	return 0;
	}

Val* ScheduleExpr::Eval(Frame* f) const
	{
	if ( terminating )
		return 0;

	Val* when_val = when->Eval(f);
	if ( ! when_val )
		return 0;

	double dt = when_val->InternalDouble();
	if ( when->Type()->Tag() == TYPE_INTERVAL )
		dt += network_time;

	val_list* args = eval_list(f, event->Args());

	if ( args )
		{
		TimerMgr* tmgr = mgr.CurrentTimerMgr();

		if ( ! tmgr )
			tmgr = timer_mgr;

		tmgr->Add(new ScheduleTimer(event->Handler(), args, dt, tmgr));
		}

	Unref(when_val);

	return 0;
	}

TraversalCode ScheduleExpr::Traverse(TraversalCallback* cb) const
	{
	TraversalCode tc = cb->PreExpr(this);
	HANDLE_TC_EXPR_PRE(tc);

	tc = when->Traverse(cb);
	HANDLE_TC_EXPR_PRE(tc);

	tc = event->Traverse(cb);
	HANDLE_TC_EXPR_PRE(tc);

	tc = cb->PostExpr(this);
	HANDLE_TC_EXPR_POST(tc);
	}

void ScheduleExpr::ExprDescribe(ODesc* d) const
	{
	if ( d->IsReadable() )
		d->AddSP("schedule");

	when->Describe(d);
	d->SP();

	if ( d->IsReadable() )
		{
		d->Add("{");
		d->PushIndent();
		event->Describe(d);
		d->PopIndent();
		d->Add("}");
		}
	else
		event->Describe(d);
	}

InExpr::InExpr(Expr* arg_op1, Expr* arg_op2)
: BinaryExpr(EXPR_IN, arg_op1, arg_op2)
	{
	if ( IsError() )
		return;

	if ( op1->Type()->Tag() == TYPE_PATTERN )
		{
		if ( op2->Type()->Tag() != TYPE_STRING )
			{
			op2->Type()->Error("pattern requires string index", op1);
			SetError();
			}
		else
			SetType(base_type(TYPE_BOOL));
		}

	else if ( op1->Type()->Tag() == TYPE_RECORD )
		{
		if ( op2->Type()->Tag() != TYPE_TABLE )
			{
			op2->Type()->Error("table/set required");
			SetError();
			}

		else
			{
			const BroType* t1 = op1->Type();
			const TypeList* it =
				op2->Type()->AsTableType()->Indices();

			if ( ! same_type(t1, it) )
				{
				t1->Error("indexing mismatch", op2->Type());
				SetError();
				}
			else
				SetType(base_type(TYPE_BOOL));
			}
		}

	else if ( op1->Type()->Tag() == TYPE_STRING &&
		  op2->Type()->Tag() == TYPE_STRING )
		SetType(base_type(TYPE_BOOL));

	else
		{
		// Check for:	<addr> in <subnet>
		//		<addr> in set[subnet]
		//		<addr> in table[subnet] of ...
		if ( op1->Type()->Tag() == TYPE_ADDR )
			{
			if ( op2->Type()->Tag() == TYPE_SUBNET )
				{
				SetType(base_type(TYPE_BOOL));
				return;
				}

			if ( op2->Type()->Tag() == TYPE_TABLE &&
			     op2->Type()->AsTableType()->IsSubNetIndex() )
				{
				SetType(base_type(TYPE_BOOL));
				return;
				}
			}

		if ( op1->Tag() != EXPR_LIST )
			op1 = new ListExpr(op1);

		ListExpr* lop1 = op1->AsListExpr();

		if ( ! op2->Type()->MatchesIndex(lop1) )
			SetError("not an index type");
		else
			{
			op1 = lop1;
			SetType(base_type(TYPE_BOOL));
			}
		}
	}

Val* InExpr::Fold(Val* v1, Val* v2) const
	{
	if ( v1->Type()->Tag() == TYPE_PATTERN )
		{
		RE_Matcher* re = v1->AsPattern();
		const BroString* s = v2->AsString();
		return val_mgr->GetBool(re->MatchAnywhere(s) != 0);
		}

	if ( v2->Type()->Tag() == TYPE_STRING )
		{
		const BroString* s1 = v1->AsString();
		const BroString* s2 = v2->AsString();

		// Could do better here e.g. Boyer-Moore if done repeatedly.
		return val_mgr->GetBool(strstr_n(s2->Len(), s2->Bytes(), s1->Len(), reinterpret_cast<const unsigned char*>(s1->CheckString())) != -1);
		}

	if ( v1->Type()->Tag() == TYPE_ADDR &&
	     v2->Type()->Tag() == TYPE_SUBNET )
		return val_mgr->GetBool(v2->AsSubNetVal()->Contains(v1->AsAddr()));

	Val* res;

	if ( is_vector(v2) )
		res = v2->AsVectorVal()->Lookup(v1);
	else
		res = v2->AsTableVal()->Lookup(v1, false);

	if ( res )
		return val_mgr->GetBool(1);
	else
		return val_mgr->GetBool(0);
	}

CallExpr::CallExpr(Expr* arg_func, ListExpr* arg_args, bool in_hook)
: Expr(EXPR_CALL)
	{
	func = arg_func;
	args = arg_args;

	if ( func->IsError() || args->IsError() )
		{
		SetError();
		return;
		}

	BroType* func_type = func->Type();
	if ( ! IsFunc(func_type->Tag()) )
		{
		func->Error("not a function");
		SetError();
		return;
		}

	if ( func_type->AsFuncType()->Flavor() == FUNC_FLAVOR_HOOK && ! in_hook )
		{
		func->Error("hook cannot be called directly, use hook operator");
		SetError();
		return;
		}

	if ( ! func_type->MatchesIndex(args) )
		SetError("argument type mismatch in function call");
	else
		{
		BroType* yield = func_type->YieldType();

		if ( ! yield )
			{
			switch ( func_type->AsFuncType()->Flavor() ) {

			case FUNC_FLAVOR_FUNCTION:
				Error("function has no yield type");
				SetError();
				break;

			case FUNC_FLAVOR_EVENT:
				Error("event called in expression, use event statement instead");
				SetError();
				break;

			case FUNC_FLAVOR_HOOK:
				Error("hook has no yield type");
				SetError();
				break;

			default:
				Error("invalid function flavor");
				SetError();
				break;
			}
			}
		else
			SetType(yield->Ref());

		// Check for call to built-ins that can be statically
		// analyzed.
		Val* func_val;
		if ( func->Tag() == EXPR_NAME &&
		     // This is cheating, but without it processing gets
		     // quite confused regarding "value used but not set"
		     // run-time errors when we apply this analysis during
		     // parsing.  Really we should instead do it after we've
		     // parsed the entire set of scripts.
		     streq(((NameExpr*) func)->Id()->Name(), "fmt") &&
		     // The following is needed because fmt might not yet
		     // be bound as a name.
		     did_builtin_init &&
		     (func_val = func->Eval(0)) )
			{
			::Func* f = func_val->AsFunc();
			if ( f->GetKind() == Func::BUILTIN_FUNC &&
			     ! check_built_in_call((BuiltinFunc*) f, this) )
				SetError();
			}
		}
	}

CallExpr::~CallExpr()
	{
	Unref(func);
	Unref(args);
	}

int CallExpr::IsPure() const
	{
	if ( IsError() )
		return 1;

	if ( ! func->IsPure() )
		return 0;

	Val* func_val = func->Eval(0);
	if ( ! func_val )
		return 0;

	::Func* f = func_val->AsFunc();

	// Only recurse for built-in functions, as recursing on script
	// functions can lead to infinite recursion if the function being
	// called here happens to be recursive (either directly
	// or indirectly).
	int pure = 0;
	if ( f->GetKind() == Func::BUILTIN_FUNC )
		pure = f->IsPure() && args->IsPure();
	Unref(func_val);

	return pure;
	}

Val* CallExpr::Eval(Frame* f) const
	{
	if ( IsError() )
		return 0;

	// If we are inside a trigger condition, we may have already been
	// called, delayed, and then produced a result which is now cached.
	// Check for that.
	if ( f )
		{
		Trigger* trigger = f->GetTrigger();

		if ( trigger )
			{
			Val* v = trigger->Lookup(this);
			if ( v )
				{
				DBG_LOG(DBG_NOTIFIERS,
					"%s: provides cached function result",
					trigger->Name());
				return v->Ref();
				}
			}
		}

	Val* ret = 0;
	Val* func_val = func->Eval(f);
	val_list* v = eval_list(f, args);

	if ( func_val && v )
		{
		const ::Func* func = func_val->AsFunc();
		const CallExpr* current_call = f ? f->GetCall() : 0;

		if ( f )
			f->SetCall(this);

		ret = func->Call(v, f);

		if ( f )
			f->SetCall(current_call);

		// Don't Unref() the arguments, as Func::Call already did that.
		delete v;
		}
	else
		delete_vals(v);

	Unref(func_val);

	return ret;
	}

TraversalCode CallExpr::Traverse(TraversalCallback* cb) const
	{
	TraversalCode tc = cb->PreExpr(this);
	HANDLE_TC_EXPR_PRE(tc);

	tc = func->Traverse(cb);
	HANDLE_TC_EXPR_PRE(tc);

	tc = args->Traverse(cb);
	HANDLE_TC_EXPR_PRE(tc);

	tc = cb->PostExpr(this);
	HANDLE_TC_EXPR_POST(tc);
	}

void CallExpr::ExprDescribe(ODesc* d) const
	{
	func->Describe(d);
	if ( d->IsReadable() || d->IsPortable() )
		{
		d->Add("(");
		args->Describe(d);
		d->Add(")");
		}
	else
		args->Describe(d);
	}

<<<<<<< HEAD
IMPLEMENT_SERIAL(CallExpr, SER_CALL_EXPR);

bool CallExpr::DoSerialize(SerialInfo* info) const
	{
	DO_SERIALIZE(SER_CALL_EXPR, Expr);
	return func->Serialize(info) && args->Serialize(info);
	}

bool CallExpr::DoUnserialize(UnserialInfo* info)
	{
	DO_UNSERIALIZE(Expr);

	func = Expr::Unserialize(info);
	if ( ! func )
		return false;

	args = (ListExpr*) Expr::Unserialize(info, EXPR_LIST);
	return args != 0;
	}

LambdaExpr::LambdaExpr(std::unique_ptr<function_ingredients> ingredients,
		       std::shared_ptr<id_list> outer_ids)
	{
	this->ingredients = std::move(ingredients);
	this->outer_ids = std::move(outer_ids);
	SetType(this->ingredients->id->Type()->Ref());
	}

Val* LambdaExpr::Eval(Frame* f) const
	{
	BroFunc* lamb = new BroFunc(
		ingredients->id,
		ingredients->body,
		ingredients->inits,
		ingredients->frame_size,
		ingredients->priority);

	lamb->AddClosure(outer_ids, f);

	ingredients->id->SetVal((new Val(lamb))->Ref());
	ingredients->id->SetConst();
	ingredients->id->ID_Val()->AsFunc()->SetScope(ingredients->scope);

	return ingredients->id->ID_Val();
	}

void LambdaExpr::ExprDescribe(ODesc* d) const
	{
	  d->Add("Lambda Expression");
	  d->Add("{");
	  ingredients->body->Describe(d);
	  d->Add("}");
	}

TraversalCode LambdaExpr::Traverse(TraversalCallback* cb) const
	{
	TraversalCode tc = cb->PreExpr(this);
	HANDLE_TC_EXPR_PRE(tc);

        tc = ingredients->body->Traverse(cb);
	HANDLE_TC_EXPR_POST(tc);

	tc = cb->PostExpr(this);
	HANDLE_TC_EXPR_POST(tc);
	}

=======
>>>>>>> f95390aa
EventExpr::EventExpr(const char* arg_name, ListExpr* arg_args)
: Expr(EXPR_EVENT)
	{
	name = arg_name;
	args = arg_args;

	EventHandler* h = event_registry->Lookup(name.c_str());
	if ( ! h )
		{
		h = new EventHandler(name.c_str());
		event_registry->Register(h);
		}

	h->SetUsed();

	handler = h;

	if ( args->IsError() )
		{
		SetError();
		return;
		}

	FuncType* func_type = h->FType();
	if ( ! func_type )
		{
		Error("not an event");
		SetError();
		return;
		}

	if ( ! func_type->MatchesIndex(args) )
		SetError("argument type mismatch in event invocation");
	else
		{
		if ( func_type->YieldType() )
			{
			Error("function invoked as an event");
			SetError();
			}
		}
	}

EventExpr::~EventExpr()
	{
	Unref(args);
	}

Val* EventExpr::Eval(Frame* f) const
	{
	if ( IsError() )
		return 0;

	val_list* v = eval_list(f, args);
	mgr.QueueEvent(handler, std::move(*v));
	delete v;

	return 0;
	}

TraversalCode EventExpr::Traverse(TraversalCallback* cb) const
	{
	TraversalCode tc = cb->PreExpr(this);
	HANDLE_TC_EXPR_PRE(tc);

	tc = args->Traverse(cb);
	HANDLE_TC_EXPR_PRE(tc);

	tc = cb->PostExpr(this);
	HANDLE_TC_EXPR_POST(tc);
	}

void EventExpr::ExprDescribe(ODesc* d) const
	{
	d->Add(name.c_str());
	if ( d->IsReadable() || d->IsPortable() )
		{
		d->Add("(");
		args->Describe(d);
		d->Add(")");
		}
	else
		args->Describe(d);
	}

ListExpr::ListExpr() : Expr(EXPR_LIST)
	{
	SetType(new TypeList());
	}

ListExpr::ListExpr(Expr* e) : Expr(EXPR_LIST)
	{
	SetType(new TypeList());
	Append(e);
	}

ListExpr::~ListExpr()
	{
	loop_over_list(exprs, i)
		Unref(exprs[i]);
	}

void ListExpr::Append(Expr* e)
	{
	exprs.append(e);
	((TypeList*) type)->Append(e->Type()->Ref());
	}

int ListExpr::IsPure() const
	{
	loop_over_list(exprs, i)
		if ( ! exprs[i]->IsPure() )
			return 0;

	return 1;
	}

int ListExpr::AllConst() const
	{
	loop_over_list(exprs, i)
		if ( ! exprs[i]->IsConst() )
			return 0;

	return 1;
	}

Val* ListExpr::Eval(Frame* f) const
	{
	ListVal* v = new ListVal(TYPE_ANY);

	loop_over_list(exprs, i)
		{
		Val* ev = exprs[i]->Eval(f);
		if ( ! ev )
			{
			RuntimeError("uninitialized list value");
			Unref(v);
			return 0;
			}

		v->Append(ev);
		}

	return v;
	}

BroType* ListExpr::InitType() const
	{
	if ( exprs.length() == 0 )
		{
		Error("empty list in untyped initialization");
		return 0;
		}

	if ( exprs[0]->IsRecordElement(0) )
		{
		type_decl_list* types = new type_decl_list(exprs.length());
		loop_over_list(exprs, i)
			{
			TypeDecl* td = new TypeDecl(0, 0);
			if ( ! exprs[i]->IsRecordElement(td) )
				{
				exprs[i]->Error("record element expected");
				delete td;
				delete types;
				return 0;
				}

			types->append(td);
			}


		return new RecordType(types);
		}

	else
		{
		TypeList* tl = new TypeList();
		loop_over_list(exprs, i)
			{
			Expr* e = exprs[i];
			BroType* ti = e->Type();

			// Collapse any embedded sets or lists.
			if ( ti->IsSet() || ti->Tag() == TYPE_LIST )
				{
				TypeList* til = ti->IsSet() ?
					ti->AsSetType()->Indices() :
					ti->AsTypeList();

				if ( ! til->IsPure() ||
				     ! til->AllMatch(til->PureType(), 1) )
					tl->Append(til->Ref());
				else
					tl->Append(til->PureType()->Ref());
				}
			else
				tl->Append(ti->Ref());
			}

		return tl;
		}
	}

Val* ListExpr::InitVal(const BroType* t, Val* aggr) const
	{
	// While fairly similar to the EvalIntoAggregate() code,
	// we keep this separate since it also deals with initialization
	// idioms such as embedded aggregates and cross-product
	// expansion.
	if ( IsError() )
		return 0;

	// Check whether each element of this list itself matches t,
	// in which case we should expand as a ListVal.
	if ( ! aggr && type->AsTypeList()->AllMatch(t, 1) )
		{
		ListVal* v = new ListVal(TYPE_ANY);

		const type_list* tl = type->AsTypeList()->Types();
		if ( exprs.length() != tl->length() )
			{
			Error("index mismatch", t);
			Unref(v);
			return 0;
			}

		loop_over_list(exprs, i)
			{
			Val* vi = exprs[i]->InitVal((*tl)[i], 0);
			if ( ! vi )
				{
				Unref(v);
				return 0;
				}

			v->Append(vi);
			}
		return v;
		}

	if ( t->Tag() == TYPE_LIST )
		{
		if ( aggr )
			{
			Error("bad use of list in initialization", t);
			return 0;
			}

		const type_list* tl = t->AsTypeList()->Types();
		if ( exprs.length() != tl->length() )
			{
			Error("index mismatch", t);
			return 0;
			}

		ListVal* v = new ListVal(TYPE_ANY);
		loop_over_list(exprs, i)
			{
			Val* vi = exprs[i]->InitVal((*tl)[i], 0);
			if ( ! vi )
				{
				Unref(v);
				return 0;
				}
			v->Append(vi);
			}
		return v;
		}

	if ( t->Tag() != TYPE_RECORD && t->Tag() != TYPE_TABLE &&
	     t->Tag() != TYPE_VECTOR )
		{
		if ( exprs.length() == 1 )
			// Allow "global x:int = { 5 }"
			return exprs[0]->InitVal(t, aggr);
		else
			{
			Error("aggregate initializer for scalar type", t);
			return 0;
			}
		}

	if ( ! aggr )
		Internal("missing aggregate in ListExpr::InitVal");

	if ( t->IsSet() )
		return AddSetInit(t, aggr);

	if ( t->Tag() == TYPE_VECTOR )
		{
		// v: vector = [10, 20, 30];
		VectorVal* vec = aggr->AsVectorVal();

		loop_over_list(exprs, i)
			{
			Expr* e = exprs[i];
			check_and_promote_expr(e, vec->Type()->AsVectorType()->YieldType());
			Val* v = e->Eval(0);
			if ( ! vec->Assign(i, v) )
				{
				e->Error(fmt("type mismatch at index %d", i));
				return 0;
				}
			}

		return aggr;
		}

	// If we got this far, then it's either a table or record
	// initialization.  Both of those involve AssignExpr's, which
	// know how to add themselves to a table or record.  Another
	// possibility is an expression that evaluates itself to a
	// table, which we can then add to the aggregate.
	loop_over_list(exprs, i)
		{
		Expr* e = exprs[i];

		if ( e->Tag() == EXPR_ASSIGN || e->Tag() == EXPR_FIELD_ASSIGN )
			{
			if ( ! e->InitVal(t, aggr) )
				return 0;
			}
		else
			{
			if ( t->Tag() == TYPE_RECORD )
				{
				e->Error("bad record initializer", t);
				return 0;
				}

			Val* v = e->Eval(0);
			if ( ! same_type(v->Type(), t) )
				{
				v->Type()->Error("type clash in table initializer", t);
				return 0;
				}

			if ( ! v->AsTableVal()->AddTo(aggr->AsTableVal(), 1) )
				return 0;
			}
		}

	return aggr;
	}

Val* ListExpr::AddSetInit(const BroType* t, Val* aggr) const
	{
	if ( aggr->Type()->Tag() != TYPE_TABLE )
		Internal("bad aggregate in ListExpr::InitVal");

	TableVal* tv = aggr->AsTableVal();
	const TableType* tt = tv->Type()->AsTableType();
	const TypeList* it = tt->Indices();

	loop_over_list(exprs, i)
		{
		Val* element;

		if ( exprs[i]->Type()->IsSet() )
			// A set to flatten.
			element = exprs[i]->Eval(0);
		else if ( exprs[i]->Type()->Tag() == TYPE_LIST )
			element = exprs[i]->InitVal(it, 0);
		else
			element = exprs[i]->InitVal((*it->Types())[0], 0);

		if ( ! element )
			return 0;

		if ( element->Type()->IsSet() )
			{
			if ( ! same_type(element->Type(), t) )
				{
				element->Error("type clash in set initializer", t);
				return 0;
				}

			if ( ! element->AsTableVal()->AddTo(tv, 1) )
				return 0;

			continue;
			}

		if ( exprs[i]->Type()->Tag() == TYPE_LIST )
			element = check_and_promote(element, it, 1);
		else
			element = check_and_promote(element, (*it->Types())[0], 1);

		if ( ! element )
			return 0;

		if ( ! tv->ExpandAndInit(element, 0) )
			{
			Unref(element);
			Unref(tv);
			return 0;
			}

		Unref(element);
		}

	return tv;
	}

void ListExpr::ExprDescribe(ODesc* d) const
	{
	d->AddCount(exprs.length());

	loop_over_list(exprs, i)
		{
		if ( (d->IsReadable() || d->IsPortable()) && i > 0 )
			d->Add(", ");

		exprs[i]->Describe(d);
		}
	}

Expr* ListExpr::MakeLvalue()
	{
	loop_over_list(exprs, i)
		if ( exprs[i]->Tag() != EXPR_NAME )
			ExprError("can only assign to list of identifiers");

	return new RefExpr(this);
	}

void ListExpr::Assign(Frame* f, Val* v)
	{
	ListVal* lv = v->AsListVal();

	if ( exprs.length() != lv->Vals()->length() )
		RuntimeError("mismatch in list lengths");

	loop_over_list(exprs, i)
		exprs[i]->Assign(f, (*lv->Vals())[i]->Ref());

	Unref(lv);
	}

TraversalCode ListExpr::Traverse(TraversalCallback* cb) const
	{
	TraversalCode tc = cb->PreExpr(this);
	HANDLE_TC_EXPR_PRE(tc);

	loop_over_list(exprs, i)
		{
		tc = exprs[i]->Traverse(cb);
		HANDLE_TC_EXPR_PRE(tc);
		}

	tc = cb->PostExpr(this);
	HANDLE_TC_EXPR_POST(tc);
	}

RecordAssignExpr::RecordAssignExpr(Expr* record, Expr* init_list, int is_init)
	{
	const expr_list& inits = init_list->AsListExpr()->Exprs();

	RecordType* lhs = record->Type()->AsRecordType();

	// The inits have two forms:
	// 1) other records -- use all matching field names+types
	// 2) a string indicating the field name, then (as the next element)
	//    the value to use for that field.

	for ( int i = 0; i < inits.length(); ++i )
		{
		if ( inits[i]->Type()->Tag() == TYPE_RECORD )
			{
			RecordType* t = inits[i]->Type()->AsRecordType();

			for ( int j = 0; j < t->NumFields(); ++j )
				{
				const char* field_name = t->FieldName(j);
				int field = lhs->FieldOffset(field_name);

				if ( field >= 0 &&
				     same_type(lhs->FieldType(field), t->FieldType(j)) )
					{
					FieldExpr* fe_lhs = new FieldExpr(record, field_name);
					FieldExpr* fe_rhs = new FieldExpr(inits[i], field_name);
					Append(get_assign_expr(fe_lhs->Ref(), fe_rhs->Ref(), is_init));
					}
				}
			}

		else if ( inits[i]->Tag() == EXPR_FIELD_ASSIGN )
			{
			FieldAssignExpr* rf = (FieldAssignExpr*) inits[i];
			rf->Ref();

			const char* field_name = ""; // rf->FieldName();
			if ( lhs->HasField(field_name) )
				{
				FieldExpr* fe_lhs = new FieldExpr(record, field_name);
				Expr* fe_rhs = rf->Op();
				Append(get_assign_expr(fe_lhs->Ref(), fe_rhs, is_init));
				}
			else
				{
				string s = "No such field '";
				s += field_name;
				s += "'";
				init_list->SetError(s.c_str());
				}
			}

		else
			{
			init_list->SetError("bad record initializer");
			return;
			}
		}
	}

CastExpr::CastExpr(Expr* arg_op, BroType* t) : UnaryExpr(EXPR_CAST, arg_op)
	{
	auto stype = Op()->Type();

	::Ref(t);
	SetType(t);

	if ( ! can_cast_value_to_type(stype, t) )
		ExprError("cast not supported");
	}

Val* CastExpr::Eval(Frame* f) const
	{
	if ( IsError() )
		return 0;

	Val* v = op->Eval(f);

	if ( ! v )
		return 0;

	Val* nv = cast_value_to_type(v, Type());

	if ( nv )
		{
		Unref(v);
		return nv;
		}

	ODesc d;
	d.Add("invalid cast of value with type '");
	v->Type()->Describe(&d);
	d.Add("' to type '");
	Type()->Describe(&d);
	d.Add("'");

	if ( same_type(v->Type(), bro_broker::DataVal::ScriptDataType()) &&
		 ! v->AsRecordVal()->Lookup(0) )
		d.Add(" (nil $data field)");

	Unref(v);
	RuntimeError(d.Description());
	return 0;  // not reached.
	}

void CastExpr::ExprDescribe(ODesc* d) const
	{
	Op()->Describe(d);
	d->Add(" as ");
	Type()->Describe(d);
	}

IsExpr::IsExpr(Expr* arg_op, BroType* arg_t) : UnaryExpr(EXPR_IS, arg_op)
	{
	t = arg_t;
	::Ref(t);

	SetType(base_type(TYPE_BOOL));
	}

IsExpr::~IsExpr()
	{
	Unref(t);
	}

Val* IsExpr::Fold(Val* v) const
	{
	if ( IsError() )
		return 0;

	if ( can_cast_value_to_type(v, t) )
		return val_mgr->GetBool(1);
	else
		return val_mgr->GetBool(0);
	}

void IsExpr::ExprDescribe(ODesc* d) const
	{
	Op()->Describe(d);
	d->Add(" is ");
	t->Describe(d);
	}

Expr* get_assign_expr(Expr* op1, Expr* op2, int is_init)
	{
	if ( op1->Type()->Tag() == TYPE_RECORD &&
	     op2->Type()->Tag() == TYPE_LIST )
		return new RecordAssignExpr(op1, op2, is_init);
	else if ( op1->Tag() == EXPR_INDEX && op1->AsIndexExpr()->IsSlice() )
		return new IndexSliceAssignExpr(op1, op2, is_init);
	else
		return new AssignExpr(op1, op2, is_init);
	}

int check_and_promote_expr(Expr*& e, BroType* t)
	{
	BroType* et = e->Type();
	TypeTag e_tag = et->Tag();
	TypeTag t_tag = t->Tag();

	if ( t->Tag() == TYPE_ANY )
		return 1;

	if ( EitherArithmetic(t_tag, e_tag) )
		{
		if ( e_tag == t_tag )
			return 1;

		if ( ! BothArithmetic(t_tag, e_tag) )
			{
			t->Error("arithmetic mixed with non-arithmetic", e);
			return 0;
			}

		TypeTag mt = max_type(t_tag, e_tag);
		if ( mt != t_tag )
			{
			t->Error("over-promotion of arithmetic value", e);
			return 0;
			}

		e = new ArithCoerceExpr(e, t_tag);
		return 1;
		}

	if ( t->Tag() == TYPE_RECORD && et->Tag() == TYPE_RECORD )
		{
		RecordType* t_r = t->AsRecordType();
		RecordType* et_r = et->AsRecordType();

		if ( same_type(t, et) )
			{
			// Make sure the attributes match as well.
			for ( int i = 0; i < t_r->NumFields(); ++i )
				{
				const TypeDecl* td1 = t_r->FieldDecl(i);
				const TypeDecl* td2 = et_r->FieldDecl(i);

				if ( same_attrs(td1->attrs, td2->attrs) )
					// Everything matches perfectly.
					return 1;
				}
			}

		if ( record_promotion_compatible(t_r, et_r) )
			{
			e = new RecordCoerceExpr(e, t_r);
			return 1;
			}

		t->Error("incompatible record types", e);
		return 0;
		}


	if ( ! same_type(t, et) )
		{
		if ( t->Tag() == TYPE_TABLE && et->Tag() == TYPE_TABLE &&
			  et->AsTableType()->IsUnspecifiedTable() )
			{
			e = new TableCoerceExpr(e, t->AsTableType());
			return 1;
			}

		if ( t->Tag() == TYPE_VECTOR && et->Tag() == TYPE_VECTOR &&
		     et->AsVectorType()->IsUnspecifiedVector() )
			{
			e = new VectorCoerceExpr(e, t->AsVectorType());
			return 1;
			}

		t->Error("type clash", e);
		return 0;
		}

	return 1;
	}

int check_and_promote_exprs(ListExpr*& elements, TypeList* types)
	{
	expr_list& el = elements->Exprs();
	const type_list* tl = types->Types();

	if ( tl->length() == 1 && (*tl)[0]->Tag() == TYPE_ANY )
		return 1;

	if ( el.length() != tl->length() )
		{
		types->Error("indexing mismatch", elements);
		return 0;
		}

	loop_over_list(el, i)
		{
		Expr* e = el[i];
		if ( ! check_and_promote_expr(e, (*tl)[i]) )
			{
			e->Error("type mismatch", (*tl)[i]);
			return 0;
			}

		if ( e != el[i] )
			el.replace(i, e);
		}

	return 1;
	}

int check_and_promote_args(ListExpr*& args, RecordType* types)
	{
	expr_list& el = args->Exprs();
	int ntypes = types->NumFields();

	// give variadic BIFs automatic pass
	if ( ntypes == 1 && types->FieldDecl(0)->type->Tag() == TYPE_ANY )
		return 1;

	if ( el.length() < ntypes )
		{
		expr_list def_elements;

		// Start from rightmost parameter, work backward to fill in missing
		// arguments using &default expressions.
		for ( int i = ntypes - 1; i >= el.length(); --i )
			{
			TypeDecl* td = types->FieldDecl(i);
			Attr* def_attr = td->attrs ? td->attrs->FindAttr(ATTR_DEFAULT) : 0;

			if ( ! def_attr )
				{
				types->Error("parameter mismatch", args);
				return 0;
				}

			def_elements.insert(def_attr->AttrExpr());
			}

		loop_over_list(def_elements, i)
			el.append(def_elements[i]->Ref());
		}

	TypeList* tl = new TypeList();

	for ( int i = 0; i < types->NumFields(); ++i )
		tl->Append(types->FieldType(i)->Ref());

	int rval = check_and_promote_exprs(args, tl);
	Unref(tl);

	return rval;
	}

int check_and_promote_exprs_to_type(ListExpr*& elements, BroType* type)
	{
	expr_list& el = elements->Exprs();

	if ( type->Tag() == TYPE_ANY )
		return 1;

	loop_over_list(el, i)
		{
		Expr* e = el[i];
		if ( ! check_and_promote_expr(e, type) )
			{
			e->Error("type mismatch", type);
			return 0;
			}

		if ( e != el[i] )
			el.replace(i, e);
		}

	return 1;
	}

val_list* eval_list(Frame* f, const ListExpr* l)
	{
	const expr_list& e = l->Exprs();
	val_list* v = new val_list(e.length());

	loop_over_list(e, i)
		{
		Val* ev = e[i]->Eval(f);
		if ( ! ev )
			break;
		v->append(ev);
		}

	if ( i < e.length() )
		{ // Failure.
		loop_over_list(*v, j)
			Unref((*v)[j]);
		delete v;
		return 0;
		}

	else
		return v;
	}

int expr_greater(const Expr* e1, const Expr* e2)
	{
	return int(e1->Tag()) > int(e2->Tag());
	}<|MERGE_RESOLUTION|>--- conflicted
+++ resolved
@@ -4327,27 +4327,6 @@
 		args->Describe(d);
 	}
 
-<<<<<<< HEAD
-IMPLEMENT_SERIAL(CallExpr, SER_CALL_EXPR);
-
-bool CallExpr::DoSerialize(SerialInfo* info) const
-	{
-	DO_SERIALIZE(SER_CALL_EXPR, Expr);
-	return func->Serialize(info) && args->Serialize(info);
-	}
-
-bool CallExpr::DoUnserialize(UnserialInfo* info)
-	{
-	DO_UNSERIALIZE(Expr);
-
-	func = Expr::Unserialize(info);
-	if ( ! func )
-		return false;
-
-	args = (ListExpr*) Expr::Unserialize(info, EXPR_LIST);
-	return args != 0;
-	}
-
 LambdaExpr::LambdaExpr(std::unique_ptr<function_ingredients> ingredients,
 		       std::shared_ptr<id_list> outer_ids)
 	{
@@ -4394,8 +4373,6 @@
 	HANDLE_TC_EXPR_POST(tc);
 	}
 
-=======
->>>>>>> f95390aa
 EventExpr::EventExpr(const char* arg_name, ListExpr* arg_args)
 : Expr(EXPR_EVENT)
 	{
