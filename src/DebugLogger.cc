--- conflicted
+++ resolved
@@ -15,12 +15,8 @@
 	{ "compressor", 0, false }, {"string", 0, false },
 	{ "notifiers", 0, false },  { "main-loop", 0, false },
 	{ "dpd", 0, false }, { "tm", 0, false },
-<<<<<<< HEAD
-	{ "logging", 0, false }, { "threading", 0, false }
-=======
 	{ "logging", 0, false }, {"input", 0, false }, 
 	{ "threading", 0, false }
->>>>>>> 5f5209fc
 };
 
 DebugLogger::DebugLogger(const char* filename)
