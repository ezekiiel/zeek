--- conflicted
+++ resolved
@@ -247,11 +247,8 @@
 extern OpaqueType* sha1_type;
 extern OpaqueType* sha256_type;
 extern OpaqueType* entropy_type;
-<<<<<<< HEAD
 extern OpaqueType* cardinality_type;
-=======
 extern OpaqueType* bloomfilter_type;
->>>>>>> c89f6191
 
 // Initializes globals that don't pertain to network/event analysis.
 extern void init_general_global_var();
